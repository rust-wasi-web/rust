--- conflicted
+++ resolved
@@ -17,13 +17,8 @@
     pub param: &'tcx hir::Param<'tcx>,
     /// The type corresponding to the anonymous region parameter.
     pub param_ty: Ty<'tcx>,
-<<<<<<< HEAD
-    /// The `ty::BoundRegionKind` corresponding to the anonymous region.
-    pub br: ty::BoundRegionKind,
-=======
     /// The `ty::LateParamRegionKind` corresponding to the anonymous region.
     pub kind: ty::LateParamRegionKind,
->>>>>>> 214587c8
     /// The `Span` of the parameter type.
     pub param_ty_span: Span,
     /// Signals that the argument is the first parameter in the declaration.
@@ -48,13 +43,8 @@
     anon_region: Region<'tcx>,
     replace_region: Region<'tcx>,
 ) -> Option<AnonymousParamInfo<'tcx>> {
-<<<<<<< HEAD
-    let (id, br) = match *anon_region {
-        ty::ReLateParam(late_param) => (late_param.scope, late_param.bound_region),
-=======
     let (id, kind) = match *anon_region {
         ty::ReLateParam(late_param) => (late_param.scope, late_param.kind),
->>>>>>> 214587c8
         ty::ReEarlyParam(ebr) => {
             let region_def = tcx.generics_of(generic_param_scope).region_param(ebr, tcx).def_id;
             (tcx.parent(region_def), ty::LateParamRegionKind::Named(region_def, ebr.name))
@@ -106,11 +96,7 @@
                 let ty_hir_id = fn_decl.inputs[index].hir_id;
                 let param_ty_span = hir.span(ty_hir_id);
                 let is_first = index == 0;
-<<<<<<< HEAD
-                AnonymousParamInfo { param, param_ty: new_param_ty, param_ty_span, br, is_first }
-=======
                 AnonymousParamInfo { param, param_ty: new_param_ty, param_ty_span, kind, is_first }
->>>>>>> 214587c8
             })
         })
 }

use rustc_abi::Endian;

<<<<<<< HEAD
use crate::spec::{Cc, LinkerFlavor, Lld, Target, TargetOptions, base};
=======
use crate::spec::{Cc, LinkerFlavor, Lld, Target, TargetMetadata, TargetOptions, base};
>>>>>>> 0f490b04

pub(crate) fn target() -> Target {
    Target {
        llvm_target: "sparc-unknown-linux-gnu".into(),
        metadata: TargetMetadata {
            description: Some("32-bit SPARC Linux".into()),
            tier: Some(3),
            host_tools: Some(false),
            std: Some(true),
        },
        pointer_width: 32,
        data_layout: "E-m:e-p:32:32-i64:64-i128:128-f128:64-n32-S64".into(),
        arch: "sparc".into(),
        options: TargetOptions {
            features: "+v8plus".into(),
            cpu: "v9".into(),
            endian: Endian::Big,
            late_link_args: TargetOptions::link_args(
                LinkerFlavor::Gnu(Cc::Yes, Lld::No),
                &["-mcpu=v9", "-m32"],
            ),
            max_atomic_width: Some(32),
            ..base::linux_gnu::opts()
        },
    }
}<|MERGE_RESOLUTION|>--- conflicted
+++ resolved
@@ -1,10 +1,6 @@
 use rustc_abi::Endian;
 
-<<<<<<< HEAD
-use crate::spec::{Cc, LinkerFlavor, Lld, Target, TargetOptions, base};
-=======
 use crate::spec::{Cc, LinkerFlavor, Lld, Target, TargetMetadata, TargetOptions, base};
->>>>>>> 0f490b04
 
 pub(crate) fn target() -> Target {
     Target {

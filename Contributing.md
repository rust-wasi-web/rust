# Contributing

There are many ways to contribute to Rustfmt. This document lays out what they
are and has information on how to get started. If you have any questions about
contributing or need help with anything, please ask in the WG-Rustfmt channel
on [Discord](https://discordapp.com/invite/rust-lang). Feel free to also ask questions
on issues, or file new issues specifically to get help.

All contributors are expected to follow our [Code of
Conduct](CODE_OF_CONDUCT.md).

## Test and file issues

It would be really useful to have people use rustfmt on their projects and file
issues where it does something you don't expect.


## Create test cases

Having a strong test suite for a tool like this is essential. It is very easy
to create regressions. Any tests you can add are very much appreciated.

The tests can be run with `cargo test`. This does a number of things:
* runs the unit tests for a number of internal functions;
* makes sure that rustfmt run on every file in `./tests/source/` is equal to its
  associated file in `./tests/target/`;
* runs idempotence tests on the files in `./tests/target/`. These files should
  not be changed by rustfmt;
* checks that rustfmt's code is not changed by running on itself. This ensures
  that the project bootstraps.

Creating a test is as easy as creating a new file in `./tests/source/` and an
equally named one in `./tests/target/`. If it is only required that rustfmt
leaves a piece of code unformatted, it may suffice to only create a target file.

Whenever there's a discrepancy between the expected output when running tests, a
colourised diff will be printed so that the offending line(s) can quickly be
identified.

Without explicit settings, the tests will be run using rustfmt's default
configuration. It is possible to run a test using non-default settings in several
ways. Firstly, you can include configuration parameters in comments at the top
of the file. For example: to use 3 spaces per tab, start your test with
`// rustfmt-tab_spaces: 3`. Just remember that the comment is part of the input,
so include in both the source and target files! It is also possible to
explicitly specify the name of the expected output file in the target directory.
Use `// rustfmt-target: filename.rs` for this. You can also specify a custom
configuration by using the `rustfmt-config` directive. Rustfmt will then use
that toml file located in `./tests/config/` for its configuration. Including
`// rustfmt-config: small_tabs.toml` will run your test with the configuration
file found at `./tests/config/small_tabs.toml`. The final option is used when the
test source file contains no configuration parameter comments. In this case, the
test harness looks for a configuration file with the same filename as the test
file in the `./tests/config/` directory, so a test source file named `test-indent.rs`
would need a configuration file named `test-indent.toml` in that directory. As an
example, the `issue-1111.rs` test file is configured by the file
`./tests/config/issue-1111.toml`.

## Debugging

Some `rewrite_*` methods use the `debug!` macro for printing useful information.
These messages can be printed by using the environment variable `RUSTFMT_LOG=rustfmt=DEBUG`.
These traces can be helpful in understanding which part of the code was used
and get a better grasp on the execution flow.

## Hack!

Here are some [good starting issues](https://github.com/rust-lang/rustfmt/issues?q=is%3Aopen+is%3Aissue+label%3A%22good+first+issue%22).

If you've found areas which need polish and don't have issues, please submit a
PR, don't feel there needs to be an issue.


### Guidelines

Rustfmt bootstraps, that is part of its test suite is running itself on its
source code. So, basically, the only style guideline is that you must pass the
tests. That ensures that the Rustfmt source code adheres to our own conventions.

Talking of tests, if you add a new feature or fix a bug, please also add a test.
It's really easy, see above for details. Please run `cargo test` before
submitting a PR to ensure your patch passes all tests, it's pretty quick.

Rustfmt is post-1.0 and within major version releases we strive for backwards
compatibility (at least when using the default options). That means any code
which changes Rustfmt's output must be guarded by either an option or a version
check. The latter is implemented as an option called `option`. See the section on
[configuration](#Configuration) below.

Please try to avoid leaving `TODO`s in the code. There are a few around, but I
wish there weren't. You can leave `FIXME`s, preferably with an issue number.


### Run Rustfmt from source code

You may want to run a version of rustfmt from source code as part of a test or
hacking on the rustfmt codebase. It's strongly discouraged to install a version
<<<<<<< HEAD
of rustfmt from source. Instead, run it using `cargo run`, and `--manifest-path`.

```
cargo run --bin cargo-fmt -- --manifest-path path/to/project/you/want2test/Cargo.toml
=======
of rustfmt from source.

To run `rustfmt` on a file:

```
cargo run --bin rustfmt -- path/to/file.rs
```

If you want to test modified `cargo-fmt`, or run `rustfmt` on the whole project (You may need to build rustfmt first):

```
RUSTFMT="./target/debug/rustfmt" cargo run --bin cargo-fmt -- --manifest-path path/to/project/you/want2test/Cargo.toml
>>>>>>> 547577fa
```

### Version-gate formatting changes

A change that introduces a different code-formatting should be gated on the
`version` configuration. This is to ensure the formatting of the current major
release is preserved, while allowing fixes to be implemented for the next
release.

This is done by conditionally guarding the change like so:

```rust
if config.version() == Version::One { // if the current major release is 1.x
    // current formatting
} else {
    // new formatting
}
```

This allows the user to apply the next formatting explicitly via the
configuration, while being stable by default.

When the next major release is done, the code block of the previous formatting
can be deleted, e.g., the first block in the example above when going from `1.x`
to `2.x`.

| Note: Only formatting changes with default options need to be gated. |
| --- |

### A quick tour of Rustfmt

Rustfmt is basically a pretty printer - that is, its mode of operation is to
take an AST (abstract syntax tree) and print it in a nice way (including staying
under the maximum permitted width for a line). In order to get that AST, we
first have to parse the source text, we use the Rust compiler's parser to do
that (see [src/lib.rs](src/lib.rs)). We shy away from doing anything too fancy, such as
algebraic approaches to pretty printing, instead relying on an heuristic
approach, 'manually' crafting a string for each AST node. This results in quite
a lot of code, but it is relatively simple.

The AST is a tree view of source code. It carries all the semantic information
about the code, but not all of the syntax. In particular, we lose white space
and comments (although doc comments are preserved). Rustfmt uses a view of the
AST before macros are expanded, so there are still macro uses in the code. The
arguments to macros are not an AST, but raw tokens - this makes them harder to
format.

There are different nodes for every kind of item and expression in Rust. For
more details see the source code in the compiler -
[ast.rs](https://github.com/rust-lang/rust/blob/master/compiler/rustc_ast/src/ast.rs) - and/or the
[docs](https://doc.rust-lang.org/nightly/nightly-rustc/rustc_ast/ast/index.html).

Many nodes in the AST (but not all, annoyingly) have a `Span`. A `Span` is a
range in the source code, it can easily be converted to a snippet of source
text. When the AST does not contain enough information for us, we rely heavily
on `Span`s. For example, we can look between spans to try and find comments, or
parse a snippet to see how the user wrote their source code.

The downside of using the AST is that we miss some information - primarily white
space and comments. White space is sometimes significant, although mostly we
want to ignore it and make our own. We strive to reproduce all comments, but
this is sometimes difficult. The crufty corners of Rustfmt are where we hack
around the absence of comments in the AST and try to recreate them as best we
can.

Our primary tool here is to look between spans for text we've missed. For
example, in a function call `foo(a, b)`, we have spans for `a` and `b`, in this
case, there is only a comma and a single space between the end of `a` and the
start of `b`, so there is nothing much to do. But if we look at
`foo(a /* a comment */, b)`, then between `a` and `b` we find the comment.

At a higher level, Rustfmt has machinery so that we account for text between
'top level' items. Then we can reproduce that text pretty much verbatim. We only
count spans we actually reformat, so if we can't format a span it is not missed
completely but is reproduced in the output without being formatted. This is
mostly handled in [src/missed_spans.rs](src/missed_spans.rs). See also `FmtVisitor::last_pos` in
[src/visitor.rs](src/visitor.rs).


#### Some important elements

At the highest level, Rustfmt uses a `Visitor` implementation called `FmtVisitor`
to walk the AST. This is in [src/visitor.rs](src/visitor.rs). This is really just used to walk
items, rather than the bodies of functions. We also cover macros and attributes
here. Most methods of the visitor call out to `Rewrite` implementations that
then walk their own children.

The `Rewrite` trait is defined in [src/rewrite.rs](src/rewrite.rs). It is implemented for many
things that can be rewritten, mostly AST nodes. It has a single function,
`rewrite`, which is called to rewrite `self` into an `Option<String>`. The
arguments are `width` which is the horizontal space we write into and `offset`
which is how much we are currently indented from the lhs of the page. We also
take a context which contains information used for parsing, the current block
indent, and a configuration (see below).

##### Rewrite and Indent

To understand the indents, consider

```
impl Foo {
    fn foo(...) {
        bar(argument_one,
            baz());
    }
}
```

When formatting the `bar` call we will format the arguments in order, after the
first one we know we are working on multiple lines (imagine it is longer than
written). So, when we come to the second argument, the indent we pass to
`rewrite` is 12, which puts us under the first argument. The current block
indent (stored in the context) is 8. The former is used for visual indenting
(when objects are vertically aligned with some marker), the latter is used for
block indenting (when objects are tabbed in from the lhs). The width available
for `baz()` will be the maximum width, minus the space used for indenting, minus
the space used for the `);`. (Note that actual argument formatting does not
quite work like this, but it's close enough).

The `rewrite` function returns an `Option` - either we successfully rewrite and
return the rewritten string for the caller to use, or we fail to rewrite and
return `None`. This could be because Rustfmt encounters something it doesn't
know how to reformat, but more often it is because Rustfmt can't fit the item
into the required width. How to handle this is up to the caller. Often the
caller just gives up, ultimately relying on the missed spans system to paste in
the un-formatted source. A better solution (although not performed in many
places) is for the caller to shuffle around some of its other items to make
more width, then call the function again with more space.

Since it is common for callers to bail out when a callee fails, we often use a
`?` operator to make this pattern more succinct.

One way we might find out that we don't have enough space is when computing how much
space we have. Something like `available_space = budget - overhead`. Since
widths are unsized integers, this would cause underflow. Therefore we use
checked subtraction: `available_space = budget.checked_sub(overhead)?`.
`checked_sub` returns an `Option`, and if we would underflow `?` returns
`None`, otherwise, we proceed with the computed space.

##### Rewrite of list-like expressions

Much of the syntax in Rust is lists: lists of arguments, lists of fields, lists of
array elements, etc. We have some generic code to handle lists, including how to
space them in horizontal and vertical space, indentation, comments between
items, trailing separators, etc. However, since there are so many options, the
code is a bit complex. Look in [src/lists.rs](src/lists.rs). `write_list` is the key function,
and `ListFormatting` the key structure for configuration. You'll need to make a
`ListItems` for input, this is usually done using `itemize_list`.

##### Configuration

Rustfmt strives to be highly configurable. Often the first part of a patch is
creating a configuration option for the feature you are implementing. All
handling of configuration options is done in [src/config/mod.rs](src/config/mod.rs). Look for the
`create_config!` macro at the end of the file for all the options. The rest of
the file defines a bunch of enums used for options, and the machinery to produce
the config struct and parse a config file, etc. Checking an option is done by
accessing the correct field on the config struct, e.g., `config.max_width()`. Most
functions have a `Config`, or one can be accessed via a visitor or context of
some kind.<|MERGE_RESOLUTION|>--- conflicted
+++ resolved
@@ -95,12 +95,6 @@
 
 You may want to run a version of rustfmt from source code as part of a test or
 hacking on the rustfmt codebase. It's strongly discouraged to install a version
-<<<<<<< HEAD
-of rustfmt from source. Instead, run it using `cargo run`, and `--manifest-path`.
-
-```
-cargo run --bin cargo-fmt -- --manifest-path path/to/project/you/want2test/Cargo.toml
-=======
 of rustfmt from source.
 
 To run `rustfmt` on a file:
@@ -113,7 +107,6 @@
 
 ```
 RUSTFMT="./target/debug/rustfmt" cargo run --bin cargo-fmt -- --manifest-path path/to/project/you/want2test/Cargo.toml
->>>>>>> 547577fa
 ```
 
 ### Version-gate formatting changes

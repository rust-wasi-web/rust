//! Auxiliary `minicore` prelude which stubs out `core` items for `no_core` tests that need to work
//! in cross-compilation scenarios where no `core` is available (that don't want nor need to
//! `-Zbuild-std`).
//!
//! # Important notes
//!
//! - `minicore` is **only** intended for `core` items, and the stubs should match the actual `core`
//!   items.
//! - Be careful of adding new features and things that are only available for a subset of targets.
//!
//! # References
//!
//! This is partially adapted from `rustc_codegen_cranelift`:
//! <https://github.com/rust-lang/rust/blob/c0b5cc9003f6464c11ae1c0662c6a7e06f6f5cab/compiler/rustc_codegen_cranelift/example/mini_core.rs>.
// ignore-tidy-linelength

<<<<<<< HEAD
#![feature(no_core, lang_items, rustc_attrs, decl_macro, naked_functions)]
=======
#![feature(no_core, lang_items, rustc_attrs, decl_macro, naked_functions, f16, f128)]
>>>>>>> 214587c8
#![allow(unused, improper_ctypes_definitions, internal_features)]
#![feature(asm_experimental_arch)]
#![no_std]
#![no_core]

// `core` has some exotic `marker_impls!` macro for handling the with-generics cases, but for our
// purposes, just use a simple macro_rules macro.
macro_rules! impl_marker_trait {
    ($Trait:ident => [$( $ty:ident ),* $(,)?] ) => {
        $( impl $Trait for $ty {} )*
    }
}

#[lang = "sized"]
pub trait Sized {}

#[lang = "legacy_receiver"]
pub trait LegacyReceiver {}
impl<T: ?Sized> LegacyReceiver for &T {}
impl<T: ?Sized> LegacyReceiver for &mut T {}

#[lang = "copy"]
pub trait Copy: Sized {}

impl_marker_trait!(
    Copy => [
        bool, char,
        isize, i8, i16, i32, i64, i128,
        usize, u8, u16, u32, u64, u128,
        f16, f32, f64, f128,
    ]
);
impl<'a, T: ?Sized> Copy for &'a T {}
impl<T: ?Sized> Copy for *const T {}
impl<T: ?Sized> Copy for *mut T {}
impl<T: Copy, const N: usize> Copy for [T; N] {}

#[lang = "phantom_data"]
pub struct PhantomData<T: ?Sized>;
impl<T: ?Sized> Copy for PhantomData<T> {}

pub enum Option<T> {
    None,
    Some(T),
}
impl<T: Copy> Copy for Option<T> {}

pub enum Result<T, E> {
    Ok(T),
    Err(E),
}
impl<T: Copy, E: Copy> Copy for Result<T, E> {}

#[lang = "manually_drop"]
#[repr(transparent)]
pub struct ManuallyDrop<T: ?Sized> {
    value: T,
}
impl<T: Copy + ?Sized> Copy for ManuallyDrop<T> {}

#[lang = "unsafe_cell"]
#[repr(transparent)]
pub struct UnsafeCell<T: ?Sized> {
    value: T,
}

#[rustc_builtin_macro]
pub macro asm("assembly template", $(operands,)* $(options($(option),*))?) {
    /* compiler built-in */
}
#[rustc_builtin_macro]
pub macro naked_asm("assembly template", $(operands,)* $(options($(option),*))?) {
    /* compiler built-in */
}
#[rustc_builtin_macro]
pub macro global_asm("assembly template", $(operands,)* $(options($(option),*))?) {
    /* compiler built-in */
<<<<<<< HEAD
=======
}

#[rustc_builtin_macro]
#[macro_export]
macro_rules! concat {
    ($($e:expr),* $(,)?) => {
        /* compiler built-in */
    };
}
#[rustc_builtin_macro]
#[macro_export]
macro_rules! stringify {
    ($($t:tt)*) => {
        /* compiler built-in */
    };
>>>>>>> 214587c8
}<|MERGE_RESOLUTION|>--- conflicted
+++ resolved
@@ -14,11 +14,7 @@
 //! <https://github.com/rust-lang/rust/blob/c0b5cc9003f6464c11ae1c0662c6a7e06f6f5cab/compiler/rustc_codegen_cranelift/example/mini_core.rs>.
 // ignore-tidy-linelength
 
-<<<<<<< HEAD
-#![feature(no_core, lang_items, rustc_attrs, decl_macro, naked_functions)]
-=======
 #![feature(no_core, lang_items, rustc_attrs, decl_macro, naked_functions, f16, f128)]
->>>>>>> 214587c8
 #![allow(unused, improper_ctypes_definitions, internal_features)]
 #![feature(asm_experimental_arch)]
 #![no_std]
@@ -96,8 +92,6 @@
 #[rustc_builtin_macro]
 pub macro global_asm("assembly template", $(operands,)* $(options($(option),*))?) {
     /* compiler built-in */
-<<<<<<< HEAD
-=======
 }
 
 #[rustc_builtin_macro]
@@ -113,5 +107,4 @@
     ($($t:tt)*) => {
         /* compiler built-in */
     };
->>>>>>> 214587c8
 }
error: this unit-returning function has a `#[must_use]` attribute
  --> tests/ui/must_use_unit.rs:10:1
   |
LL | #[must_use]
   | ----------- help: remove the attribute
LL | pub fn must_use_default() {}
   | ^^^^^^^^^^^^^^^^^^^^^^^^^
   |
   = note: `-D clippy::must-use-unit` implied by `-D warnings`
   = help: to override `-D warnings` add `#[allow(clippy::must_use_unit)]`

error: this unit-returning function has a `#[must_use]` attribute
  --> tests/ui/must_use_unit.rs:14:1
   |
LL | #[must_use]
   | ----------- help: remove the attribute
LL | pub fn must_use_unit() -> () {}
   | ^^^^^^^^^^^^^^^^^^^^^^^^^^^^

error: this unit-returning function has a `#[must_use]` attribute
  --> tests/ui/must_use_unit.rs:18:1
   |
LL | #[must_use = "With note"]
   | ------------------------- help: remove the attribute
LL | pub fn must_use_with_note() {}
   | ^^^^^^^^^^^^^^^^^^^^^^^^^^^

<<<<<<< HEAD
error: aborting due to 3 previous errors
=======
error: this unit-returning function has a `#[must_use]` attribute
  --> tests/ui/must_use_unit.rs:34:1
   |
LL | #[cfg_attr(all(), must_use, deprecated)]
   |                   -------------------- help: change these attributes to: `deprecated`
LL | fn issue_12320() {}
   | ^^^^^^^^^^^^^^^^

error: this unit-returning function has a `#[must_use]` attribute
  --> tests/ui/must_use_unit.rs:38:1
   |
LL | #[cfg_attr(all(), deprecated, doc = "foo", must_use)]
   |                   --------------------------------- help: change these attributes to: `deprecated, doc = "foo"`
LL | fn issue_12320_2() {}
   | ^^^^^^^^^^^^^^^^^^

error: aborting due to 5 previous errors
>>>>>>> 15180d4e
<|MERGE_RESOLUTION|>--- conflicted
+++ resolved
@@ -25,9 +25,6 @@
 LL | pub fn must_use_with_note() {}
    | ^^^^^^^^^^^^^^^^^^^^^^^^^^^
 
-<<<<<<< HEAD
-error: aborting due to 3 previous errors
-=======
 error: this unit-returning function has a `#[must_use]` attribute
   --> tests/ui/must_use_unit.rs:34:1
    |
@@ -45,4 +42,3 @@
    | ^^^^^^^^^^^^^^^^^^
 
 error: aborting due to 5 previous errors
->>>>>>> 15180d4e

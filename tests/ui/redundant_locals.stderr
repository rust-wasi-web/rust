--- conflicted
+++ resolved
@@ -157,21 +157,13 @@
    |         ^
 
 error: redundant redefinition of a binding `a`
-<<<<<<< HEAD
-  --> $DIR/redundant_locals.rs:144:5
-=======
   --> $DIR/redundant_locals.rs:152:5
->>>>>>> 23af253f
    |
 LL |     let a = a;
    |     ^^^^^^^^^^
    |
 help: `a` is initially defined here
-<<<<<<< HEAD
-  --> $DIR/redundant_locals.rs:142:9
-=======
   --> $DIR/redundant_locals.rs:150:9
->>>>>>> 23af253f
    |
 LL |     let a = WithoutDrop(1);
    |         ^

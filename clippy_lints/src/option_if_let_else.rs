use clippy_utils::diagnostics::span_lint_and_sugg;
use clippy_utils::sugg::Sugg;
use clippy_utils::ty::is_type_diagnostic_item;
use clippy_utils::{
<<<<<<< HEAD
    can_move_expr_to_closure, eager_or_lazy, in_constant, is_else_clause, is_lang_ctor, peel_hir_expr_while,
    CaptureKind,
=======
    can_move_expr_to_closure, eager_or_lazy, higher, in_constant, is_else_clause, is_lang_ctor, peel_blocks,
    peel_hir_expr_while, CaptureKind,
>>>>>>> 40fd7851
};
use if_chain::if_chain;
use rustc_errors::Applicability;
use rustc_hir::LangItem::OptionSome;
use rustc_hir::{def::Res, BindingAnnotation, Expr, ExprKind, Mutability, PatKind, Path, QPath, UnOp};
use rustc_lint::{LateContext, LateLintPass};
use rustc_session::{declare_lint_pass, declare_tool_lint};
use rustc_span::sym;

declare_clippy_lint! {
    /// ### What it does
    /// Lints usage of `if let Some(v) = ... { y } else { x }` which is more
    /// idiomatically done with `Option::map_or` (if the else bit is a pure
    /// expression) or `Option::map_or_else` (if the else bit is an impure
    /// expression).
    ///
    /// ### Why is this bad?
    /// Using the dedicated functions of the `Option` type is clearer and
    /// more concise than an `if let` expression.
    ///
    /// ### Known problems
    /// This lint uses a deliberately conservative metric for checking
    /// if the inside of either body contains breaks or continues which will
    /// cause it to not suggest a fix if either block contains a loop with
    /// continues or breaks contained within the loop.
    ///
    /// ### Example
    /// ```rust
    /// # let optional: Option<u32> = Some(0);
    /// # fn do_complicated_function() -> u32 { 5 };
    /// let _ = if let Some(foo) = optional {
    ///     foo
    /// } else {
    ///     5
    /// };
    /// let _ = if let Some(foo) = optional {
    ///     foo
    /// } else {
    ///     let y = do_complicated_function();
    ///     y*y
    /// };
    /// ```
    ///
    /// should be
    ///
    /// ```rust
    /// # let optional: Option<u32> = Some(0);
    /// # fn do_complicated_function() -> u32 { 5 };
    /// let _ = optional.map_or(5, |foo| foo);
    /// let _ = optional.map_or_else(||{
    ///     let y = do_complicated_function();
    ///     y*y
    /// }, |foo| foo);
    /// ```
    #[clippy::version = "1.47.0"]
    pub OPTION_IF_LET_ELSE,
    nursery,
    "reimplementation of Option::map_or"
}

declare_lint_pass!(OptionIfLetElse => [OPTION_IF_LET_ELSE]);

/// Returns true iff the given expression is the result of calling `Result::ok`
fn is_result_ok(cx: &LateContext<'_>, expr: &'_ Expr<'_>) -> bool {
    if let ExprKind::MethodCall(path, _, &[ref receiver], _) = &expr.kind {
        path.ident.name.as_str() == "ok"
            && is_type_diagnostic_item(cx, cx.typeck_results().expr_ty(receiver), sym::Result)
    } else {
        false
    }
}

/// A struct containing information about occurrences of the
/// `if let Some(..) = .. else` construct that this lint detects.
struct OptionIfLetElseOccurence {
    option: String,
    method_sugg: String,
    some_expr: String,
    none_expr: String,
}

fn format_option_in_sugg(cx: &LateContext<'_>, cond_expr: &Expr<'_>, as_ref: bool, as_mut: bool) -> String {
    format!(
        "{}{}",
        Sugg::hir_with_macro_callsite(cx, cond_expr, "..").maybe_par(),
        if as_mut {
            ".as_mut()"
        } else if as_ref {
            ".as_ref()"
        } else {
            ""
        }
    )
}

/// If this expression is the option if let/else construct we're detecting, then
/// this function returns an `OptionIfLetElseOccurence` struct with details if
/// this construct is found, or None if this construct is not found.
fn detect_option_if_let_else<'tcx>(cx: &LateContext<'tcx>, expr: &Expr<'tcx>) -> Option<OptionIfLetElseOccurence> {
    if_chain! {
        if !expr.span.from_expansion(); // Don't lint macros, because it behaves weirdly
        if !in_constant(cx, expr.hir_id);
        if let Some(higher::IfLet { let_pat, let_expr, if_then, if_else: Some(if_else) })
            = higher::IfLet::hir(cx, expr);
        if !is_else_clause(cx.tcx, expr);
        if !is_result_ok(cx, let_expr); // Don't lint on Result::ok because a different lint does it already
        if let PatKind::TupleStruct(struct_qpath, [inner_pat], _) = &let_pat.kind;
        if is_lang_ctor(cx, struct_qpath, OptionSome);
        if let PatKind::Binding(bind_annotation, _, id, None) = &inner_pat.kind;
        if let Some(some_captures) = can_move_expr_to_closure(cx, if_then);
        if let Some(none_captures) = can_move_expr_to_closure(cx, if_else);
        if some_captures
            .iter()
            .filter_map(|(id, &c)| none_captures.get(id).map(|&c2| (c, c2)))
            .all(|(x, y)| x.is_imm_ref() && y.is_imm_ref());

        then {
            let capture_mut = if bind_annotation == &BindingAnnotation::Mutable { "mut " } else { "" };
<<<<<<< HEAD
            let some_body = extract_body_from_expr(if_then)?;
            let none_body = extract_body_from_expr(if_else)?;
=======
            let some_body = peel_blocks(if_then);
            let none_body = peel_blocks(if_else);
>>>>>>> 40fd7851
            let method_sugg = if eager_or_lazy::switch_to_eager_eval(cx, none_body) { "map_or" } else { "map_or_else" };
            let capture_name = id.name.to_ident_string();
            let (as_ref, as_mut) = match &let_expr.kind {
                ExprKind::AddrOf(_, Mutability::Not, _) => (true, false),
                ExprKind::AddrOf(_, Mutability::Mut, _) => (false, true),
                _ => (bind_annotation == &BindingAnnotation::Ref, bind_annotation == &BindingAnnotation::RefMut),
            };
            let cond_expr = match let_expr.kind {
                // Pointer dereferencing happens automatically, so we can omit it in the suggestion
                ExprKind::Unary(UnOp::Deref, expr) | ExprKind::AddrOf(_, _, expr) => expr,
                _ => let_expr,
            };
            // Check if captures the closure will need conflict with borrows made in the scrutinee.
            // TODO: check all the references made in the scrutinee expression. This will require interacting
            // with the borrow checker. Currently only `<local>[.<field>]*` is checked for.
            if as_ref || as_mut {
                let e = peel_hir_expr_while(cond_expr, |e| match e.kind {
                    ExprKind::Field(e, _) | ExprKind::AddrOf(_, _, e) => Some(e),
                    _ => None,
                });
                if let ExprKind::Path(QPath::Resolved(None, Path { res: Res::Local(local_id), .. })) = e.kind {
                    match some_captures.get(local_id)
                        .or_else(|| (method_sugg == "map_or_else").then(|| ()).and_then(|_| none_captures.get(local_id)))
                    {
                        Some(CaptureKind::Value | CaptureKind::Ref(Mutability::Mut)) => return None,
                        Some(CaptureKind::Ref(Mutability::Not)) if as_mut => return None,
                        Some(CaptureKind::Ref(Mutability::Not)) | None => (),
                    }
                }
            }
            Some(OptionIfLetElseOccurence {
                option: format_option_in_sugg(cx, cond_expr, as_ref, as_mut),
                method_sugg: method_sugg.to_string(),
                some_expr: format!("|{}{}| {}", capture_mut, capture_name, Sugg::hir_with_macro_callsite(cx, some_body, "..")),
                none_expr: format!("{}{}", if method_sugg == "map_or" { "" } else { "|| " }, Sugg::hir_with_macro_callsite(cx, none_body, "..")),
            })
        } else {
            None
        }
    }
}

impl<'tcx> LateLintPass<'tcx> for OptionIfLetElse {
    fn check_expr(&mut self, cx: &LateContext<'tcx>, expr: &Expr<'tcx>) {
        if let Some(detection) = detect_option_if_let_else(cx, expr) {
            span_lint_and_sugg(
                cx,
                OPTION_IF_LET_ELSE,
                expr.span,
                format!("use Option::{} instead of an if let/else", detection.method_sugg).as_str(),
                "try",
                format!(
                    "{}.{}({}, {})",
                    detection.option, detection.method_sugg, detection.none_expr, detection.some_expr,
                ),
                Applicability::MaybeIncorrect,
            );
        }
    }
}<|MERGE_RESOLUTION|>--- conflicted
+++ resolved
@@ -2,13 +2,8 @@
 use clippy_utils::sugg::Sugg;
 use clippy_utils::ty::is_type_diagnostic_item;
 use clippy_utils::{
-<<<<<<< HEAD
-    can_move_expr_to_closure, eager_or_lazy, in_constant, is_else_clause, is_lang_ctor, peel_hir_expr_while,
-    CaptureKind,
-=======
     can_move_expr_to_closure, eager_or_lazy, higher, in_constant, is_else_clause, is_lang_ctor, peel_blocks,
     peel_hir_expr_while, CaptureKind,
->>>>>>> 40fd7851
 };
 use if_chain::if_chain;
 use rustc_errors::Applicability;
@@ -127,13 +122,8 @@
 
         then {
             let capture_mut = if bind_annotation == &BindingAnnotation::Mutable { "mut " } else { "" };
-<<<<<<< HEAD
-            let some_body = extract_body_from_expr(if_then)?;
-            let none_body = extract_body_from_expr(if_else)?;
-=======
             let some_body = peel_blocks(if_then);
             let none_body = peel_blocks(if_else);
->>>>>>> 40fd7851
             let method_sugg = if eager_or_lazy::switch_to_eager_eval(cx, none_body) { "map_or" } else { "map_or_else" };
             let capture_name = id.name.to_ident_string();
             let (as_ref, as_mut) = match &let_expr.kind {

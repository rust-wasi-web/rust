--- conflicted
+++ resolved
@@ -144,11 +144,7 @@
     fn lint_explicit_closure(&self, cx: &LateContext<'_>, replace: Span, root: Span, is_copy: bool) {
         let mut applicability = Applicability::MachineApplicable;
 
-<<<<<<< HEAD
-        let (message, sugg_method) = if is_copy && meets_msrv(self.msrv.as_ref(), &msrvs::ITERATOR_COPIED) {
-=======
         let (message, sugg_method) = if is_copy && meets_msrv(self.msrv, msrvs::ITERATOR_COPIED) {
->>>>>>> 6f26383f
             ("you are using an explicit closure for copying elements", "copied")
         } else {
             ("you are using an explicit closure for cloning elements", "cloned")

--- conflicted
+++ resolved
@@ -388,15 +388,8 @@
     }
 }
 
-<<<<<<< HEAD
-#[allow(clippy::single_match_else)]
-fn check_clippy_lint_names(cx: &LateContext<'_>, items: &[NestedMetaItem]) {
-    let lint_store = cx.lints();
-    for lint in items {
-=======
-fn check_clippy_lint_names(cx: &LateContext<'_, '_>, ident: &str, items: &[NestedMetaItem]) {
+fn check_clippy_lint_names(cx: &LateContext<'_>, ident: &str, items: &[NestedMetaItem]) {
     fn extract_name(lint: &NestedMetaItem) -> Option<SymbolStr> {
->>>>>>> 52cc5fce
         if_chain! {
             if let Some(meta_item) = lint.meta_item();
             if meta_item.path.segments.len() > 1;

use gccjit::{LValue, RValue, ToRValue, Type};
<<<<<<< HEAD
use rustc_abi as abi;
use rustc_abi::HasDataLayout;
use rustc_abi::Primitive::Pointer;
use rustc_codegen_ssa::traits::{
    BaseTypeCodegenMethods, ConstCodegenMethods, MiscCodegenMethods, StaticCodegenMethods,
};
=======
use rustc_codegen_ssa::traits::{BaseTypeMethods, ConstMethods, MiscMethods, StaticMethods};
use rustc_middle::mir::interpret::{ConstAllocation, GlobalAlloc, Scalar};
>>>>>>> eb87eab2
use rustc_middle::mir::Mutability;
use rustc_middle::mir::interpret::{ConstAllocation, GlobalAlloc, Scalar};
use rustc_middle::ty::layout::LayoutOf;

use crate::consts::const_alloc_to_gcc;
use crate::context::CodegenCx;
use crate::type_of::LayoutGccExt;

impl<'gcc, 'tcx> CodegenCx<'gcc, 'tcx> {
    pub fn const_ptrcast(&self, val: RValue<'gcc>, ty: Type<'gcc>) -> RValue<'gcc> {
        self.context.new_cast(None, val, ty)
    }

    pub fn const_bytes(&self, bytes: &[u8]) -> RValue<'gcc> {
        bytes_in_context(self, bytes)
    }

    fn global_string(&self, string: &str) -> LValue<'gcc> {
        // TODO(antoyo): handle non-null-terminated strings.
        let string = self.context.new_string_literal(string);
        let sym = self.generate_local_symbol_name("str");
        let global = self.declare_private_global(&sym, self.val_ty(string));
        global.global_set_initializer_rvalue(string);
        global
        // TODO(antoyo): set linkage.
    }

    pub fn const_bitcast(&self, value: RValue<'gcc>, typ: Type<'gcc>) -> RValue<'gcc> {
        if value.get_type() == self.bool_type.make_pointer() {
            if let Some(pointee) = typ.get_pointee() {
                if pointee.dyncast_vector().is_some() {
                    panic!()
                }
            }
        }
        // NOTE: since bitcast makes a value non-constant, don't bitcast if not necessary as some
        // SIMD builtins require a constant value.
        self.bitcast_if_needed(value, typ)
    }
}

pub fn bytes_in_context<'gcc, 'tcx>(cx: &CodegenCx<'gcc, 'tcx>, bytes: &[u8]) -> RValue<'gcc> {
    let context = &cx.context;
    let byte_type = context.new_type::<u8>();
    let typ = context.new_array_type(None, byte_type, bytes.len() as u64);
    let elements: Vec<_> =
        bytes.iter().map(|&byte| context.new_rvalue_from_int(byte_type, byte as i32)).collect();
    context.new_array_constructor(None, typ, &elements)
}

pub fn type_is_pointer(typ: Type<'_>) -> bool {
    typ.get_pointee().is_some()
}

impl<'gcc, 'tcx> ConstCodegenMethods<'tcx> for CodegenCx<'gcc, 'tcx> {
    fn const_null(&self, typ: Type<'gcc>) -> RValue<'gcc> {
        if type_is_pointer(typ) { self.context.new_null(typ) } else { self.const_int(typ, 0) }
    }

    fn const_undef(&self, typ: Type<'gcc>) -> RValue<'gcc> {
        let local = self.current_func.borrow().expect("func").new_local(None, typ, "undefined");
        if typ.is_struct().is_some() {
            // NOTE: hack to workaround a limitation of the rustc API: see comment on
            // CodegenCx.structs_as_pointer
            let pointer = local.get_address(None);
            self.structs_as_pointer.borrow_mut().insert(pointer);
            pointer
        } else {
            local.to_rvalue()
        }
    }

    fn const_poison(&self, typ: Type<'gcc>) -> RValue<'gcc> {
        // No distinction between undef and poison.
        self.const_undef(typ)
    }

    fn const_bool(&self, val: bool) -> RValue<'gcc> {
        self.const_uint(self.type_i1(), val as u64)
    }

    fn const_i8(&self, i: i8) -> RValue<'gcc> {
        self.const_int(self.type_i8(), i as i64)
    }

    fn const_i16(&self, i: i16) -> RValue<'gcc> {
        self.const_int(self.type_i16(), i as i64)
    }

    fn const_i32(&self, i: i32) -> RValue<'gcc> {
        self.const_int(self.type_i32(), i as i64)
    }

    fn const_int(&self, typ: Type<'gcc>, int: i64) -> RValue<'gcc> {
        self.gcc_int(typ, int)
    }

    fn const_u8(&self, i: u8) -> RValue<'gcc> {
        self.const_uint(self.type_u8(), i as u64)
    }

    fn const_u32(&self, i: u32) -> RValue<'gcc> {
        self.const_uint(self.type_u32(), i as u64)
    }

    fn const_u64(&self, i: u64) -> RValue<'gcc> {
        self.const_uint(self.type_u64(), i)
    }

    fn const_u128(&self, i: u128) -> RValue<'gcc> {
        self.const_uint_big(self.type_u128(), i)
    }

    fn const_usize(&self, i: u64) -> RValue<'gcc> {
        let bit_size = self.data_layout().pointer_size.bits();
        if bit_size < 64 {
            // make sure it doesn't overflow
            assert!(i < (1 << bit_size));
        }

        self.const_uint(self.usize_type, i)
    }

    fn const_uint(&self, typ: Type<'gcc>, int: u64) -> RValue<'gcc> {
        self.gcc_uint(typ, int)
    }

    fn const_uint_big(&self, typ: Type<'gcc>, num: u128) -> RValue<'gcc> {
        self.gcc_uint_big(typ, num)
    }

    fn const_real(&self, typ: Type<'gcc>, val: f64) -> RValue<'gcc> {
        self.context.new_rvalue_from_double(typ, val)
    }

    fn const_str(&self, s: &str) -> (RValue<'gcc>, RValue<'gcc>) {
        let str_global = *self
            .const_str_cache
            .borrow_mut()
            .raw_entry_mut()
            .from_key(s)
            .or_insert_with(|| (s.to_owned(), self.global_string(s)))
            .1;
        let len = s.len();
        let cs = self.const_ptrcast(
            str_global.get_address(None),
            self.type_ptr_to(self.layout_of(self.tcx.types.str_).gcc_type(self)),
        );
        (cs, self.const_usize(len as u64))
    }

    fn const_struct(&self, values: &[RValue<'gcc>], packed: bool) -> RValue<'gcc> {
        let fields: Vec<_> = values.iter().map(|value| value.get_type()).collect();
        // TODO(antoyo): cache the type? It's anonymous, so probably not.
        let typ = self.type_struct(&fields, packed);
        let struct_type = typ.is_struct().expect("struct type");
        self.context.new_struct_constructor(None, struct_type.as_type(), None, values)
    }

    fn const_vector(&self, values: &[RValue<'gcc>]) -> RValue<'gcc> {
        let typ = self.type_vector(values[0].get_type(), values.len() as u64);
        self.context.new_rvalue_from_vector(None, typ, values)
    }

    fn const_to_opt_uint(&self, _v: RValue<'gcc>) -> Option<u64> {
        // TODO(antoyo)
        None
    }

    fn const_to_opt_u128(&self, _v: RValue<'gcc>, _sign_ext: bool) -> Option<u128> {
        // TODO(antoyo)
        None
    }

    fn scalar_to_backend(&self, cv: Scalar, layout: abi::Scalar, ty: Type<'gcc>) -> RValue<'gcc> {
        let bitsize = if layout.is_bool() { 1 } else { layout.size(self).bits() };
        match cv {
            Scalar::Int(int) => {
                let data = int.to_bits(layout.size(self));

                // FIXME(antoyo): there's some issues with using the u128 code that follows, so hard-code
                // the paths for floating-point values.
                if ty == self.float_type {
                    return self
                        .context
                        .new_rvalue_from_double(ty, f32::from_bits(data as u32) as f64);
                }
                if ty == self.double_type {
                    return self.context.new_rvalue_from_double(ty, f64::from_bits(data as u64));
                }

                let value = self.const_uint_big(self.type_ix(bitsize), data);
                let bytesize = layout.size(self).bytes();
                if bitsize > 1 && ty.is_integral() && bytesize as u32 == ty.get_size() {
                    // NOTE: since the intrinsic _xabort is called with a bitcast, which
                    // is non-const, but expects a constant, do a normal cast instead of a bitcast.
                    // FIXME(antoyo): fix bitcast to work in constant contexts.
                    // TODO(antoyo): perhaps only use bitcast for pointers?
                    self.context.new_cast(None, value, ty)
                } else {
                    // TODO(bjorn3): assert size is correct
                    self.const_bitcast(value, ty)
                }
            }
            Scalar::Ptr(ptr, _size) => {
                let (prov, offset) = ptr.into_parts(); // we know the `offset` is relative
                let alloc_id = prov.alloc_id();
                let base_addr = match self.tcx.global_alloc(alloc_id) {
                    GlobalAlloc::Memory(alloc) => {
                        let init = const_alloc_to_gcc(self, alloc);
                        let alloc = alloc.inner();
                        let value = match alloc.mutability {
                            Mutability::Mut => self.static_addr_of_mut(init, alloc.align, None),
                            _ => self.static_addr_of(init, alloc.align, None),
                        };
                        if !self.sess().fewer_names() {
                            // TODO(antoyo): set value name.
                        }
                        value
                    }
                    GlobalAlloc::Function { instance, .. } => self.get_fn_addr(instance),
<<<<<<< HEAD
                    GlobalAlloc::VTable(ty, dyn_ty) => {
=======
                    GlobalAlloc::VTable(ty, trait_ref) => {
>>>>>>> eb87eab2
                        let alloc = self
                            .tcx
                            .global_alloc(self.tcx.vtable_allocation((ty, dyn_ty.principal())))
                            .unwrap_memory();
                        let init = const_alloc_to_gcc(self, alloc);
                        self.static_addr_of(init, alloc.inner().align, None)
                    }
                    GlobalAlloc::Static(def_id) => {
                        assert!(self.tcx.is_static(def_id));
                        self.get_static(def_id).get_address(None)
                    }
                };
                let ptr_type = base_addr.get_type();
                let base_addr = self.context.new_cast(None, base_addr, self.usize_type);
                let offset =
                    self.context.new_rvalue_from_long(self.usize_type, offset.bytes() as i64);
                let ptr = self.context.new_cast(None, base_addr + offset, ptr_type);
                if !matches!(layout.primitive(), Pointer(_)) {
                    self.const_bitcast(ptr.dereference(None).to_rvalue(), ty)
                } else {
                    self.const_bitcast(ptr, ty)
                }
            }
        }
    }

    fn const_data_from_alloc(&self, alloc: ConstAllocation<'tcx>) -> Self::Value {
        const_alloc_to_gcc(self, alloc)
    }

    fn const_ptr_byte_offset(&self, base_addr: Self::Value, offset: abi::Size) -> Self::Value {
        self.context
            .new_array_access(None, base_addr, self.const_usize(offset.bytes()))
            .get_address(None)
    }
}

pub trait SignType<'gcc, 'tcx> {
    fn is_signed(&self, cx: &CodegenCx<'gcc, 'tcx>) -> bool;
    fn is_unsigned(&self, cx: &CodegenCx<'gcc, 'tcx>) -> bool;
    fn to_signed(&self, cx: &CodegenCx<'gcc, 'tcx>) -> Type<'gcc>;
    fn to_unsigned(&self, cx: &CodegenCx<'gcc, 'tcx>) -> Type<'gcc>;
}

impl<'gcc, 'tcx> SignType<'gcc, 'tcx> for Type<'gcc> {
    fn is_signed(&self, cx: &CodegenCx<'gcc, 'tcx>) -> bool {
        self.is_i8(cx) || self.is_i16(cx) || self.is_i32(cx) || self.is_i64(cx) || self.is_i128(cx)
    }

    fn is_unsigned(&self, cx: &CodegenCx<'gcc, 'tcx>) -> bool {
        self.is_u8(cx) || self.is_u16(cx) || self.is_u32(cx) || self.is_u64(cx) || self.is_u128(cx)
    }

    fn to_signed(&self, cx: &CodegenCx<'gcc, 'tcx>) -> Type<'gcc> {
        if self.is_u8(cx) {
            cx.i8_type
        } else if self.is_u16(cx) {
            cx.i16_type
        } else if self.is_u32(cx) {
            cx.i32_type
        } else if self.is_u64(cx) {
            cx.i64_type
        } else if self.is_u128(cx) {
            cx.i128_type
        } else if self.is_uchar(cx) {
            cx.char_type
        } else if self.is_ushort(cx) {
            cx.short_type
        } else if self.is_uint(cx) {
            cx.int_type
        } else if self.is_ulong(cx) {
            cx.long_type
        } else if self.is_ulonglong(cx) {
            cx.longlong_type
        } else {
            *self
        }
    }

    fn to_unsigned(&self, cx: &CodegenCx<'gcc, 'tcx>) -> Type<'gcc> {
        if self.is_i8(cx) {
            cx.u8_type
        } else if self.is_i16(cx) {
            cx.u16_type
        } else if self.is_i32(cx) {
            cx.u32_type
        } else if self.is_i64(cx) {
            cx.u64_type
        } else if self.is_i128(cx) {
            cx.u128_type
        } else if self.is_char(cx) {
            cx.uchar_type
        } else if self.is_short(cx) {
            cx.ushort_type
        } else if self.is_int(cx) {
            cx.uint_type
        } else if self.is_long(cx) {
            cx.ulong_type
        } else if self.is_longlong(cx) {
            cx.ulonglong_type
        } else {
            *self
        }
    }
}

pub trait TypeReflection<'gcc, 'tcx> {
    fn is_uchar(&self, cx: &CodegenCx<'gcc, 'tcx>) -> bool;
    fn is_ushort(&self, cx: &CodegenCx<'gcc, 'tcx>) -> bool;
    fn is_uint(&self, cx: &CodegenCx<'gcc, 'tcx>) -> bool;
    fn is_ulong(&self, cx: &CodegenCx<'gcc, 'tcx>) -> bool;
    fn is_ulonglong(&self, cx: &CodegenCx<'gcc, 'tcx>) -> bool;
    fn is_char(&self, cx: &CodegenCx<'gcc, 'tcx>) -> bool;
    fn is_short(&self, cx: &CodegenCx<'gcc, 'tcx>) -> bool;
    fn is_int(&self, cx: &CodegenCx<'gcc, 'tcx>) -> bool;
    fn is_long(&self, cx: &CodegenCx<'gcc, 'tcx>) -> bool;
    fn is_longlong(&self, cx: &CodegenCx<'gcc, 'tcx>) -> bool;

    fn is_i8(&self, cx: &CodegenCx<'gcc, 'tcx>) -> bool;
    fn is_u8(&self, cx: &CodegenCx<'gcc, 'tcx>) -> bool;
    fn is_i16(&self, cx: &CodegenCx<'gcc, 'tcx>) -> bool;
    fn is_u16(&self, cx: &CodegenCx<'gcc, 'tcx>) -> bool;
    fn is_i32(&self, cx: &CodegenCx<'gcc, 'tcx>) -> bool;
    fn is_u32(&self, cx: &CodegenCx<'gcc, 'tcx>) -> bool;
    fn is_i64(&self, cx: &CodegenCx<'gcc, 'tcx>) -> bool;
    fn is_u64(&self, cx: &CodegenCx<'gcc, 'tcx>) -> bool;
    fn is_i128(&self, cx: &CodegenCx<'gcc, 'tcx>) -> bool;
    fn is_u128(&self, cx: &CodegenCx<'gcc, 'tcx>) -> bool;

    fn is_vector(&self) -> bool;
}

impl<'gcc, 'tcx> TypeReflection<'gcc, 'tcx> for Type<'gcc> {
    fn is_uchar(&self, cx: &CodegenCx<'gcc, 'tcx>) -> bool {
        self.unqualified() == cx.uchar_type
    }

    fn is_ushort(&self, cx: &CodegenCx<'gcc, 'tcx>) -> bool {
        self.unqualified() == cx.ushort_type
    }

    fn is_uint(&self, cx: &CodegenCx<'gcc, 'tcx>) -> bool {
        self.unqualified() == cx.uint_type
    }

    fn is_ulong(&self, cx: &CodegenCx<'gcc, 'tcx>) -> bool {
        self.unqualified() == cx.ulong_type
    }

    fn is_ulonglong(&self, cx: &CodegenCx<'gcc, 'tcx>) -> bool {
        self.unqualified() == cx.ulonglong_type
    }

    fn is_char(&self, cx: &CodegenCx<'gcc, 'tcx>) -> bool {
        self.unqualified() == cx.char_type
    }

    fn is_short(&self, cx: &CodegenCx<'gcc, 'tcx>) -> bool {
        self.unqualified() == cx.short_type
    }

    fn is_int(&self, cx: &CodegenCx<'gcc, 'tcx>) -> bool {
        self.unqualified() == cx.int_type
    }

    fn is_long(&self, cx: &CodegenCx<'gcc, 'tcx>) -> bool {
        self.unqualified() == cx.long_type
    }

    fn is_longlong(&self, cx: &CodegenCx<'gcc, 'tcx>) -> bool {
        self.unqualified() == cx.longlong_type
    }

    fn is_i8(&self, cx: &CodegenCx<'gcc, 'tcx>) -> bool {
        self.is_compatible_with(cx.i8_type)
    }

    fn is_u8(&self, cx: &CodegenCx<'gcc, 'tcx>) -> bool {
        self.is_compatible_with(cx.u8_type)
    }

    fn is_i16(&self, cx: &CodegenCx<'gcc, 'tcx>) -> bool {
        self.is_compatible_with(cx.i16_type)
    }

    fn is_u16(&self, cx: &CodegenCx<'gcc, 'tcx>) -> bool {
        self.is_compatible_with(cx.u16_type)
    }

    fn is_i32(&self, cx: &CodegenCx<'gcc, 'tcx>) -> bool {
        self.is_compatible_with(cx.i32_type)
    }

    fn is_u32(&self, cx: &CodegenCx<'gcc, 'tcx>) -> bool {
        self.is_compatible_with(cx.u32_type)
    }

    fn is_i64(&self, cx: &CodegenCx<'gcc, 'tcx>) -> bool {
        self.is_compatible_with(cx.i64_type)
    }

    fn is_u64(&self, cx: &CodegenCx<'gcc, 'tcx>) -> bool {
        self.is_compatible_with(cx.u64_type)
    }

    fn is_i128(&self, cx: &CodegenCx<'gcc, 'tcx>) -> bool {
        self.unqualified() == cx.i128_type.unqualified()
    }

    fn is_u128(&self, cx: &CodegenCx<'gcc, 'tcx>) -> bool {
        self.unqualified() == cx.u128_type.unqualified()
    }

    fn is_vector(&self) -> bool {
        let mut typ = *self;
        loop {
            if typ.dyncast_vector().is_some() {
                return true;
            }

            let old_type = typ;
            typ = typ.unqualified();
            if old_type == typ {
                break;
            }
        }

        false
    }
}<|MERGE_RESOLUTION|>--- conflicted
+++ resolved
@@ -1,15 +1,10 @@
 use gccjit::{LValue, RValue, ToRValue, Type};
-<<<<<<< HEAD
 use rustc_abi as abi;
 use rustc_abi::HasDataLayout;
 use rustc_abi::Primitive::Pointer;
 use rustc_codegen_ssa::traits::{
     BaseTypeCodegenMethods, ConstCodegenMethods, MiscCodegenMethods, StaticCodegenMethods,
 };
-=======
-use rustc_codegen_ssa::traits::{BaseTypeMethods, ConstMethods, MiscMethods, StaticMethods};
-use rustc_middle::mir::interpret::{ConstAllocation, GlobalAlloc, Scalar};
->>>>>>> eb87eab2
 use rustc_middle::mir::Mutability;
 use rustc_middle::mir::interpret::{ConstAllocation, GlobalAlloc, Scalar};
 use rustc_middle::ty::layout::LayoutOf;
@@ -231,11 +226,7 @@
                         value
                     }
                     GlobalAlloc::Function { instance, .. } => self.get_fn_addr(instance),
-<<<<<<< HEAD
                     GlobalAlloc::VTable(ty, dyn_ty) => {
-=======
-                    GlobalAlloc::VTable(ty, trait_ref) => {
->>>>>>> eb87eab2
                         let alloc = self
                             .tcx
                             .global_alloc(self.tcx.vtable_allocation((ty, dyn_ty.principal())))

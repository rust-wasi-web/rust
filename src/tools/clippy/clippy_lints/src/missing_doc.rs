// Note: More specifically this lint is largely inspired (aka copied) from
// *rustc*'s
// [`missing_doc`].
//
// [`missing_doc`]: https://github.com/rust-lang/rust/blob/cf9cf7c923eb01146971429044f216a3ca905e06/compiler/rustc_lint/src/builtin.rs#L415
//

use clippy_config::Conf;
use clippy_utils::attrs::is_doc_hidden;
use clippy_utils::diagnostics::span_lint;
use clippy_utils::is_from_proc_macro;
use clippy_utils::source::SpanRangeExt;
use rustc_ast::ast::MetaItemInner;
use rustc_hir as hir;
use rustc_hir::Attribute;
use rustc_hir::def::DefKind;
use rustc_hir::def_id::LocalDefId;
use rustc_lint::{LateContext, LateLintPass, LintContext};
use rustc_middle::ty::Visibility;
use rustc_session::impl_lint_pass;
use rustc_span::def_id::CRATE_DEF_ID;
use rustc_span::symbol::kw;
use rustc_span::{Span, sym};

declare_clippy_lint! {
    /// ### What it does
    /// Warns if there is missing documentation for any private documentable item.
    ///
    /// ### Why restrict this?
    /// Doc is good. *rustc* has a `MISSING_DOCS`
    /// allowed-by-default lint for
    /// public members, but has no way to enforce documentation of private items.
    /// This lint fixes that.
    #[clippy::version = "pre 1.29.0"]
    pub MISSING_DOCS_IN_PRIVATE_ITEMS,
    restriction,
    "detects missing documentation for private members"
}

macro_rules! note_prev_span_then_ret {
    ($prev_span:expr, $span:expr) => {{
        $prev_span = Some($span);
        return;
    }};
}

pub struct MissingDoc {
    /// Whether to **only** check for missing documentation in items visible within the current
    /// crate. For example, `pub(crate)` items.
    crate_items_only: bool,
    /// Stack of whether #[doc(hidden)] is set
    /// at each level which has lint attributes.
    doc_hidden_stack: Vec<bool>,
    /// Used to keep tracking of the previous item, field or variants etc, to get the search span.
    prev_span: Option<Span>,
}

impl MissingDoc {
    pub fn new(conf: &'static Conf) -> Self {
        Self {
            crate_items_only: conf.missing_docs_in_crate_items,
            doc_hidden_stack: vec![false],
            prev_span: None,
        }
    }

    fn doc_hidden(&self) -> bool {
        *self.doc_hidden_stack.last().expect("empty doc_hidden_stack")
    }

    fn has_include(meta: Option<&[MetaItemInner]>) -> bool {
        if let Some(list) = meta
            && let Some(meta) = list.first()
            && let Some(name) = meta.ident()
        {
            name.name == sym::include
        } else {
            false
        }
    }

    fn check_missing_docs_attrs(
        &self,
        cx: &LateContext<'_>,
        def_id: LocalDefId,
        attrs: &[Attribute],
        sp: Span,
        article: &'static str,
        desc: &'static str,
    ) {
        // If we're building a test harness, then warning about
        // documentation is probably not really relevant right now.
        if cx.sess().opts.test {
            return;
        }

        // `#[doc(hidden)]` disables missing_docs check.
        if self.doc_hidden() {
            return;
        }

        if sp.from_expansion() {
            return;
        }

        if self.crate_items_only && def_id != CRATE_DEF_ID {
            let vis = cx.tcx.visibility(def_id);
            if vis == Visibility::Public || vis != Visibility::Restricted(CRATE_DEF_ID.into()) {
                return;
            }
        } else if def_id != CRATE_DEF_ID && cx.effective_visibilities.is_exported(def_id) {
            return;
        }

        if let Some(parent_def_id) = cx.tcx.opt_parent(def_id.to_def_id())
            && let DefKind::AnonConst
            | DefKind::AssocConst
            | DefKind::AssocFn
            | DefKind::Closure
            | DefKind::Const
            | DefKind::Fn
            | DefKind::InlineConst
            | DefKind::Static { .. }
            | DefKind::SyntheticCoroutineBody = cx.tcx.def_kind(parent_def_id)
        {
            // Nested item has no generated documentation, so it doesn't need to be documented.
            return;
        }

        let has_doc = attrs
            .iter()
            .any(|a| a.doc_str().is_some() || Self::has_include(a.meta_item_list().as_deref()))
            || matches!(self.search_span(sp), Some(span) if span_to_snippet_contains_docs(cx, span));

        if !has_doc {
            span_lint(
                cx,
                MISSING_DOCS_IN_PRIVATE_ITEMS,
                sp,
                format!("missing documentation for {article} {desc}"),
            );
        }
    }

    /// Return a span to search for doc comments manually.
    ///
    /// # Example
    /// ```ignore
    /// fn foo() { ... }
    /// ^^^^^^^^^^^^^^^^ prev_span
    ///                ↑
    /// |  search_span |
    /// ↓
    /// fn bar() { ... }
    /// ^^^^^^^^^^^^^^^^ cur_span
    /// ```
    fn search_span(&self, cur_span: Span) -> Option<Span> {
        let prev_span = self.prev_span?;
        let start_pos = if prev_span.contains(cur_span) {
            // In case when the prev_span is an entire struct, or enum,
            // and the current span is a field, or variant, we need to search from
            // the starting pos of the previous span.
            prev_span.lo()
        } else {
            prev_span.hi()
        };
        let search_span = cur_span.with_lo(start_pos).with_hi(cur_span.lo());
        Some(search_span)
    }
}

impl_lint_pass!(MissingDoc => [MISSING_DOCS_IN_PRIVATE_ITEMS]);

impl<'tcx> LateLintPass<'tcx> for MissingDoc {
    fn check_attributes(&mut self, _: &LateContext<'tcx>, attrs: &'tcx [Attribute]) {
        let doc_hidden = self.doc_hidden() || is_doc_hidden(attrs);
        self.doc_hidden_stack.push(doc_hidden);
    }

    fn check_attributes_post(&mut self, _: &LateContext<'tcx>, _: &'tcx [Attribute]) {
        self.doc_hidden_stack.pop().expect("empty doc_hidden_stack");
    }

    fn check_crate(&mut self, cx: &LateContext<'tcx>) {
        let attrs = cx.tcx.hir().attrs(hir::CRATE_HIR_ID);
        self.check_missing_docs_attrs(cx, CRATE_DEF_ID, attrs, cx.tcx.def_span(CRATE_DEF_ID), "the", "crate");
    }

    fn check_crate_post(&mut self, _: &LateContext<'tcx>) {
        self.prev_span = None;
    }

    fn check_item(&mut self, cx: &LateContext<'tcx>, it: &'tcx hir::Item<'_>) {
        match it.kind {
<<<<<<< HEAD
            hir::ItemKind::Fn{ .. } => {
=======
            hir::ItemKind::Fn { .. } => {
>>>>>>> 67f49010
                // ignore main()
                if it.ident.name == sym::main {
                    let at_root = cx.tcx.local_parent(it.owner_id.def_id) == CRATE_DEF_ID;
                    if at_root {
                        note_prev_span_then_ret!(self.prev_span, it.span);
                    }
                }
            },
            hir::ItemKind::Const(..) => {
                if it.ident.name == kw::Underscore {
                    note_prev_span_then_ret!(self.prev_span, it.span);
                }
            },
            hir::ItemKind::Enum(..)
            | hir::ItemKind::Macro(..)
            | hir::ItemKind::Mod(..)
            | hir::ItemKind::Static(..)
            | hir::ItemKind::Struct(..)
            | hir::ItemKind::Trait(..)
            | hir::ItemKind::TraitAlias(..)
            | hir::ItemKind::TyAlias(..)
            | hir::ItemKind::Union(..) => {},
            hir::ItemKind::ExternCrate(..)
            | hir::ItemKind::ForeignMod { .. }
            | hir::ItemKind::GlobalAsm(..)
            | hir::ItemKind::Impl { .. }
            | hir::ItemKind::Use(..) => note_prev_span_then_ret!(self.prev_span, it.span),
        };

        let (article, desc) = cx.tcx.article_and_description(it.owner_id.to_def_id());

        let attrs = cx.tcx.hir().attrs(it.hir_id());
        if !is_from_proc_macro(cx, it) {
            self.check_missing_docs_attrs(cx, it.owner_id.def_id, attrs, it.span, article, desc);
        }
        self.prev_span = Some(it.span);
    }

    fn check_trait_item(&mut self, cx: &LateContext<'tcx>, trait_item: &'tcx hir::TraitItem<'_>) {
        let (article, desc) = cx.tcx.article_and_description(trait_item.owner_id.to_def_id());

        let attrs = cx.tcx.hir().attrs(trait_item.hir_id());
        if !is_from_proc_macro(cx, trait_item) {
            self.check_missing_docs_attrs(cx, trait_item.owner_id.def_id, attrs, trait_item.span, article, desc);
        }
        self.prev_span = Some(trait_item.span);
    }

    fn check_impl_item(&mut self, cx: &LateContext<'tcx>, impl_item: &'tcx hir::ImplItem<'_>) {
        // If the method is an impl for a trait, don't doc.
        if let Some(cid) = cx.tcx.associated_item(impl_item.owner_id).impl_container(cx.tcx) {
            if cx.tcx.impl_trait_ref(cid).is_some() {
                note_prev_span_then_ret!(self.prev_span, impl_item.span);
            }
        } else {
            note_prev_span_then_ret!(self.prev_span, impl_item.span);
        }

        let (article, desc) = cx.tcx.article_and_description(impl_item.owner_id.to_def_id());
        let attrs = cx.tcx.hir().attrs(impl_item.hir_id());
        if !is_from_proc_macro(cx, impl_item) {
            self.check_missing_docs_attrs(cx, impl_item.owner_id.def_id, attrs, impl_item.span, article, desc);
        }
        self.prev_span = Some(impl_item.span);
    }

    fn check_field_def(&mut self, cx: &LateContext<'tcx>, sf: &'tcx hir::FieldDef<'_>) {
        if !sf.is_positional() {
            let attrs = cx.tcx.hir().attrs(sf.hir_id);
            if !is_from_proc_macro(cx, sf) {
                self.check_missing_docs_attrs(cx, sf.def_id, attrs, sf.span, "a", "struct field");
            }
        }
        self.prev_span = Some(sf.span);
    }

    fn check_variant(&mut self, cx: &LateContext<'tcx>, v: &'tcx hir::Variant<'_>) {
        let attrs = cx.tcx.hir().attrs(v.hir_id);
        if !is_from_proc_macro(cx, v) {
            self.check_missing_docs_attrs(cx, v.def_id, attrs, v.span, "a", "variant");
        }
        self.prev_span = Some(v.span);
    }
}

fn span_to_snippet_contains_docs(cx: &LateContext<'_>, search_span: Span) -> bool {
    search_span.check_source_text(cx, |src| src.lines().rev().any(|line| line.trim().starts_with("///")))
}<|MERGE_RESOLUTION|>--- conflicted
+++ resolved
@@ -192,11 +192,7 @@
 
     fn check_item(&mut self, cx: &LateContext<'tcx>, it: &'tcx hir::Item<'_>) {
         match it.kind {
-<<<<<<< HEAD
-            hir::ItemKind::Fn{ .. } => {
-=======
             hir::ItemKind::Fn { .. } => {
->>>>>>> 67f49010
                 // ignore main()
                 if it.ident.name == sym::main {
                     let at_root = cx.tcx.local_parent(it.owner_id.def_id) == CRATE_DEF_ID;

// Copyright 2012 The Rust Project Developers. See the COPYRIGHT
// file at the top-level directory of this distribution and at
// http://rust-lang.org/COPYRIGHT.
//
// Licensed under the Apache License, Version 2.0 <LICENSE-APACHE or
// http://www.apache.org/licenses/LICENSE-2.0> or the MIT license
// <LICENSE-MIT or http://opensource.org/licenses/MIT>, at your
// option. This file may not be copied, modified, or distributed
// except according to those terms.

//! Managed vectors

use cast::transmute;
use container::Container;
use iterator::IteratorUtil;
use kinds::Copy;
use option::Option;
use sys;
use uint;
use vec;
use vec::ImmutableVector;

/// Code for dealing with @-vectors. This is pretty incomplete, and
/// contains a bunch of duplication from the code for ~-vectors.

<<<<<<< HEAD
=======
pub mod rustrt {
    use libc;
    use vec;
    #[cfg(stage0)]
    use intrinsic::{TyDesc};
    #[cfg(not(stage0))]
    use unstable::intrinsics::{TyDesc};

    #[abi = "cdecl"]
    #[link_name = "rustrt"]
    pub extern {
        pub unsafe fn vec_reserve_shared_actual(t: *TyDesc,
                                                v: **vec::raw::VecRepr,
                                                n: libc::size_t);
    }
}

>>>>>>> ab34864a
/// Returns the number of elements the vector can hold without reallocating
#[inline]
pub fn capacity<T>(v: @[T]) -> uint {
    unsafe {
        let repr: **raw::VecRepr = transmute(&v);
        (**repr).unboxed.alloc / sys::size_of::<T>()
    }
}

/**
 * Builds a vector by calling a provided function with an argument
 * function that pushes an element to the back of a vector.
 * This version takes an initial size for the vector.
 *
 * # Arguments
 *
 * * size - An initial size of the vector to reserve
 * * builder - A function that will construct the vector. It receives
 *             as an argument a function that will push an element
 *             onto the vector being constructed.
 */
#[inline]
pub fn build_sized<A>(size: uint, builder: &fn(push: &fn(v: A))) -> @[A] {
    let mut vec: @[A] = @[];
    unsafe { raw::reserve(&mut vec, size); }
    builder(|x| unsafe { raw::push(&mut vec, x) });
    return unsafe { transmute(vec) };
}

/**
 * Builds a vector by calling a provided function with an argument
 * function that pushes an element to the back of a vector.
 *
 * # Arguments
 *
 * * builder - A function that will construct the vector. It receives
 *             as an argument a function that will push an element
 *             onto the vector being constructed.
 */
#[inline]
pub fn build<A>(builder: &fn(push: &fn(v: A))) -> @[A] {
    build_sized(4, builder)
}

/**
 * Builds a vector by calling a provided function with an argument
 * function that pushes an element to the back of a vector.
 * This version takes an initial size for the vector.
 *
 * # Arguments
 *
 * * size - An option, maybe containing initial size of the vector to reserve
 * * builder - A function that will construct the vector. It receives
 *             as an argument a function that will push an element
 *             onto the vector being constructed.
 */
#[inline]
pub fn build_sized_opt<A>(size: Option<uint>,
                          builder: &fn(push: &fn(v: A)))
                       -> @[A] {
    build_sized(size.get_or_default(4), builder)
}

// Appending

/// Iterates over the `rhs` vector, copying each element and appending it to the
/// `lhs`. Afterwards, the `lhs` is then returned for use again.
#[inline]
pub fn append<T:Copy>(lhs: @[T], rhs: &[T]) -> @[T] {
    do build_sized(lhs.len() + rhs.len()) |push| {
        for lhs.iter().advance |x| { push(copy *x); }
        for uint::range(0, rhs.len()) |i| { push(copy rhs[i]); }
    }
}


/// Apply a function to each element of a vector and return the results
pub fn map<T, U>(v: &[T], f: &fn(x: &T) -> U) -> @[U] {
    do build_sized(v.len()) |push| {
        for v.iter().advance |elem| {
            push(f(elem));
        }
    }
}

/**
 * Creates and initializes an immutable vector.
 *
 * Creates an immutable vector of size `n_elts` and initializes the elements
 * to the value returned by the function `op`.
 */
pub fn from_fn<T>(n_elts: uint, op: &fn(uint) -> T) -> @[T] {
    do build_sized(n_elts) |push| {
        let mut i: uint = 0u;
        while i < n_elts { push(op(i)); i += 1u; }
    }
}

/**
 * Creates and initializes an immutable vector.
 *
 * Creates an immutable vector of size `n_elts` and initializes the elements
 * to the value `t`.
 */
pub fn from_elem<T:Copy>(n_elts: uint, t: T) -> @[T] {
    do build_sized(n_elts) |push| {
        let mut i: uint = 0u;
        while i < n_elts { push(copy t); i += 1u; }
    }
}

/**
 * Creates and initializes an immutable managed vector by moving all the
 * elements from an owned vector.
 */
pub fn to_managed_consume<T>(v: ~[T]) -> @[T] {
    let mut av = @[];
    unsafe {
        raw::reserve(&mut av, v.len());
        do vec::consume(v) |_i, x| {
            raw::push(&mut av, x);
        }
        transmute(av)
    }
}

/**
 * Creates and initializes an immutable managed vector by copying all the
 * elements of a slice.
 */
pub fn to_managed<T:Copy>(v: &[T]) -> @[T] {
    from_fn(v.len(), |i| copy v[i])
}

#[cfg(not(test))]
pub mod traits {
    use at_vec::append;
    use kinds::Copy;
    use ops::Add;

    impl<'self,T:Copy> Add<&'self [T],@[T]> for @[T] {
        #[inline]
        fn add(&self, rhs: & &'self [T]) -> @[T] {
            append(*self, (*rhs))
        }
    }
}

#[cfg(test)]
pub mod traits {}

pub mod raw {
    use at_vec::capacity;
    use cast::{transmute, transmute_copy};
    use libc;
    use ptr;
    use sys;
    use uint;
    use unstable::intrinsics::{move_val_init};
    use vec;
<<<<<<< HEAD
    use vec::UnboxedVecRepr;
    use sys::TypeDesc;
=======
    #[cfg(stage0)]
    use intrinsic::{get_tydesc};
    #[cfg(not(stage0))]
    use unstable::intrinsics::{get_tydesc};
>>>>>>> ab34864a

    pub type VecRepr = vec::raw::VecRepr;
    pub type SliceRepr = vec::raw::SliceRepr;

    /**
     * Sets the length of a vector
     *
     * This will explicitly set the size of the vector, without actually
     * modifing its buffers, so it is up to the caller to ensure that
     * the vector is actually the specified size.
     */
    #[inline]
    pub unsafe fn set_len<T>(v: @[T], new_len: uint) {
        let repr: **mut VecRepr = transmute(&v);
        (**repr).unboxed.fill = new_len * sys::size_of::<T>();
    }

    /**
     * Pushes a new value onto this vector.
     */
    #[inline]
    pub unsafe fn push<T>(v: &mut @[T], initval: T) {
        let repr: **VecRepr = transmute_copy(&v);
        let fill = (**repr).unboxed.fill;
        if (**repr).unboxed.alloc > fill {
            push_fast(v, initval);
        } else {
            push_slow(v, initval);
        }
    }

    #[inline] // really pretty please
    unsafe fn push_fast<T>(v: &mut @[T], initval: T) {
        let repr: **mut VecRepr = ::cast::transmute(v);
        let fill = (**repr).unboxed.fill;
        (**repr).unboxed.fill += sys::size_of::<T>();
        let p = &((**repr).unboxed.data);
        let p = ptr::offset(p, fill) as *mut T;
        move_val_init(&mut(*p), initval);
    }

    unsafe fn push_slow<T>(v: &mut @[T], initval: T) {
        reserve_at_least(&mut *v, v.len() + 1u);
        push_fast(v, initval);
    }

    /**
     * Reserves capacity for exactly `n` elements in the given vector.
     *
     * If the capacity for `v` is already equal to or greater than the
     * requested capacity, then no action is taken.
     *
     * # Arguments
     *
     * * v - A vector
     * * n - The number of elements to reserve space for
     */
    pub unsafe fn reserve<T>(v: &mut @[T], n: uint) {
        // Only make the (slow) call into the runtime if we have to
        if capacity(*v) < n {
<<<<<<< HEAD
            let ptr: *mut *mut VecRepr = transmute(v);
            let ty = sys::get_type_desc::<T>();
            return reserve_raw(ty, ptr, n);
        }
    }

    // Implementation detail. Shouldn't be public
    #[allow(missing_doc)]
    pub fn reserve_raw(ty: *TypeDesc, ptr: *mut *mut VecRepr, n: uint) {

        unsafe {
            let size_in_bytes = n * (*ty).size;
            if size_in_bytes > (**ptr).unboxed.alloc {
                let total_size = size_in_bytes + sys::size_of::<UnboxedVecRepr>();
                // XXX: UnboxedVecRepr has an extra u8 at the end
                let total_size = total_size - sys::size_of::<u8>();
                (*ptr) = local_realloc(*ptr as *(), total_size) as *mut VecRepr;
                (**ptr).unboxed.alloc = size_in_bytes;
            }
        }

        fn local_realloc(ptr: *(), size: uint) -> *() {
            use rt;
            use rt::OldTaskContext;
            use rt::local::Local;
            use rt::task::Task;

            if rt::context() == OldTaskContext {
                unsafe {
                    return rust_local_realloc(ptr, size as libc::size_t);
                }

                extern {
                    #[fast_ffi]
                    fn rust_local_realloc(ptr: *(), size: libc::size_t) -> *();
                }
            } else {
                do Local::borrow::<Task, *()> |task| {
                    task.heap.realloc(ptr as *libc::c_void, size) as *()
                }
            }
=======
            let ptr: **VecRepr = transmute(v);
            rustrt::vec_reserve_shared_actual(get_tydesc::<T>(),
                                              ptr, n as libc::size_t);
>>>>>>> ab34864a
        }
    }

    /**
     * Reserves capacity for at least `n` elements in the given vector.
     *
     * This function will over-allocate in order to amortize the
     * allocation costs in scenarios where the caller may need to
     * repeatedly reserve additional space.
     *
     * If the capacity for `v` is already equal to or greater than the
     * requested capacity, then no action is taken.
     *
     * # Arguments
     *
     * * v - A vector
     * * n - The number of elements to reserve space for
     */
    pub unsafe fn reserve_at_least<T>(v: &mut @[T], n: uint) {
        reserve(v, uint::next_power_of_two(n));
    }
}

#[cfg(test)]
mod test {
    use super::*;
    use uint;

    #[test]
    fn test() {
        // Some code that could use that, then:
        fn seq_range(lo: uint, hi: uint) -> @[uint] {
            do build |push| {
                for uint::range(lo, hi) |i| {
                    push(i);
                }
            }
        }

        assert_eq!(seq_range(10, 15), @[10, 11, 12, 13, 14]);
        assert_eq!(from_fn(5, |x| x+1), @[1, 2, 3, 4, 5]);
        assert_eq!(from_elem(5, 3.14), @[3.14, 3.14, 3.14, 3.14, 3.14]);
    }

    #[test]
    fn append_test() {
        assert_eq!(@[1,2,3] + [4,5,6], @[1,2,3,4,5,6]);
    }

    #[test]
    fn test_to_managed_consume() {
        assert_eq!(to_managed_consume::<int>(~[]), @[]);
        assert_eq!(to_managed_consume(~[true]), @[true]);
        assert_eq!(to_managed_consume(~[1, 2, 3, 4, 5]), @[1, 2, 3, 4, 5]);
        assert_eq!(to_managed_consume(~[~"abc", ~"123"]), @[~"abc", ~"123"]);
        assert_eq!(to_managed_consume(~[~[42]]), @[~[42]]);
    }

    #[test]
    fn test_to_managed() {
        assert_eq!(to_managed::<int>([]), @[]);
        assert_eq!(to_managed([true]), @[true]);
        assert_eq!(to_managed([1, 2, 3, 4, 5]), @[1, 2, 3, 4, 5]);
        assert_eq!(to_managed([@"abc", @"123"]), @[@"abc", @"123"]);
        assert_eq!(to_managed([@[42]]), @[@[42]]);
    }
}<|MERGE_RESOLUTION|>--- conflicted
+++ resolved
@@ -23,26 +23,6 @@
 /// Code for dealing with @-vectors. This is pretty incomplete, and
 /// contains a bunch of duplication from the code for ~-vectors.
 
-<<<<<<< HEAD
-=======
-pub mod rustrt {
-    use libc;
-    use vec;
-    #[cfg(stage0)]
-    use intrinsic::{TyDesc};
-    #[cfg(not(stage0))]
-    use unstable::intrinsics::{TyDesc};
-
-    #[abi = "cdecl"]
-    #[link_name = "rustrt"]
-    pub extern {
-        pub unsafe fn vec_reserve_shared_actual(t: *TyDesc,
-                                                v: **vec::raw::VecRepr,
-                                                n: libc::size_t);
-    }
-}
-
->>>>>>> ab34864a
 /// Returns the number of elements the vector can hold without reallocating
 #[inline]
 pub fn capacity<T>(v: @[T]) -> uint {
@@ -196,22 +176,16 @@
 
 pub mod raw {
     use at_vec::capacity;
+    use cast;
     use cast::{transmute, transmute_copy};
     use libc;
     use ptr;
     use sys;
     use uint;
-    use unstable::intrinsics::{move_val_init};
+    use unstable::intrinsics;
+    use unstable::intrinsics::{move_val_init, TyDesc};
     use vec;
-<<<<<<< HEAD
     use vec::UnboxedVecRepr;
-    use sys::TypeDesc;
-=======
-    #[cfg(stage0)]
-    use intrinsic::{get_tydesc};
-    #[cfg(not(stage0))]
-    use unstable::intrinsics::{get_tydesc};
->>>>>>> ab34864a
 
     pub type VecRepr = vec::raw::VecRepr;
     pub type SliceRepr = vec::raw::SliceRepr;
@@ -272,16 +246,17 @@
     pub unsafe fn reserve<T>(v: &mut @[T], n: uint) {
         // Only make the (slow) call into the runtime if we have to
         if capacity(*v) < n {
-<<<<<<< HEAD
             let ptr: *mut *mut VecRepr = transmute(v);
-            let ty = sys::get_type_desc::<T>();
+            let ty = intrinsics::get_tydesc::<T>();
+            // XXX transmute shouldn't be necessary
+            let ty = cast::transmute(ty);
             return reserve_raw(ty, ptr, n);
         }
     }
 
     // Implementation detail. Shouldn't be public
     #[allow(missing_doc)]
-    pub fn reserve_raw(ty: *TypeDesc, ptr: *mut *mut VecRepr, n: uint) {
+    pub fn reserve_raw(ty: *TyDesc, ptr: *mut *mut VecRepr, n: uint) {
 
         unsafe {
             let size_in_bytes = n * (*ty).size;
@@ -314,11 +289,6 @@
                     task.heap.realloc(ptr as *libc::c_void, size) as *()
                 }
             }
-=======
-            let ptr: **VecRepr = transmute(v);
-            rustrt::vec_reserve_shared_actual(get_tydesc::<T>(),
-                                              ptr, n as libc::size_t);
->>>>>>> ab34864a
         }
     }
 

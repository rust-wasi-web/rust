//! Util methods for [`rustc_middle::ty`]

#![allow(clippy::module_name_repetitions)]

use rustc_ast::ast::Mutability;
use rustc_data_structures::fx::FxHashMap;
use rustc_hir as hir;
use rustc_hir::def::{CtorKind, DefKind, Res};
use rustc_hir::def_id::DefId;
use rustc_hir::{Expr, TyKind, Unsafety};
use rustc_infer::infer::TyCtxtInferExt;
use rustc_lint::LateContext;
use rustc_middle::mir::interpret::{ConstValue, Scalar};
use rustc_middle::ty::subst::{GenericArg, GenericArgKind, Subst};
use rustc_middle::ty::{
    self, AdtDef, Binder, FnSig, IntTy, Predicate, PredicateKind, Ty, TyCtxt, TypeFoldable, UintTy, VariantDiscr,
};
use rustc_span::symbol::Ident;
use rustc_span::{sym, Span, Symbol, DUMMY_SP};
use rustc_target::abi::{Size, VariantIdx};
use rustc_trait_selection::infer::InferCtxtExt;
use rustc_trait_selection::traits::query::normalize::AtExt;
use std::iter;

use crate::{match_def_path, must_use_attr, path_res};

// Checks if the given type implements copy.
pub fn is_copy<'tcx>(cx: &LateContext<'tcx>, ty: Ty<'tcx>) -> bool {
    ty.is_copy_modulo_regions(cx.tcx.at(DUMMY_SP), cx.param_env)
}

/// Checks whether a type can be partially moved.
pub fn can_partially_move_ty<'tcx>(cx: &LateContext<'tcx>, ty: Ty<'tcx>) -> bool {
    if has_drop(cx, ty) || is_copy(cx, ty) {
        return false;
    }
    match ty.kind() {
        ty::Param(_) => false,
        ty::Adt(def, subs) => def.all_fields().any(|f| !is_copy(cx, f.ty(cx.tcx, subs))),
        _ => true,
    }
}

/// Walks into `ty` and returns `true` if any inner type is the same as `other_ty`
pub fn contains_ty(ty: Ty<'_>, other_ty: Ty<'_>) -> bool {
    ty.walk().any(|inner| match inner.unpack() {
        GenericArgKind::Type(inner_ty) => other_ty == inner_ty,
        GenericArgKind::Lifetime(_) | GenericArgKind::Const(_) => false,
    })
}

/// Walks into `ty` and returns `true` if any inner type is an instance of the given adt
/// constructor.
pub fn contains_adt_constructor(ty: Ty<'_>, adt: AdtDef<'_>) -> bool {
    ty.walk().any(|inner| match inner.unpack() {
        GenericArgKind::Type(inner_ty) => inner_ty.ty_adt_def() == Some(adt),
        GenericArgKind::Lifetime(_) | GenericArgKind::Const(_) => false,
    })
}

/// Resolves `<T as Iterator>::Item` for `T`
/// Do not invoke without first verifying that the type implements `Iterator`
pub fn get_iterator_item_ty<'tcx>(cx: &LateContext<'tcx>, ty: Ty<'tcx>) -> Option<Ty<'tcx>> {
    cx.tcx
        .get_diagnostic_item(sym::Iterator)
        .and_then(|iter_did| get_associated_type(cx, ty, iter_did, "Item"))
}

/// Returns the associated type `name` for `ty` as an implementation of `trait_id`.
/// Do not invoke without first verifying that the type implements the trait.
pub fn get_associated_type<'tcx>(
    cx: &LateContext<'tcx>,
    ty: Ty<'tcx>,
    trait_id: DefId,
    name: &str,
) -> Option<Ty<'tcx>> {
    cx.tcx
        .associated_items(trait_id)
        .find_by_name_and_kind(cx.tcx, Ident::from_str(name), ty::AssocKind::Type, trait_id)
        .map(|assoc| {
            let proj = cx.tcx.mk_projection(assoc.def_id, cx.tcx.mk_substs_trait(ty, &[]));
            cx.tcx.normalize_erasing_regions(cx.param_env, proj)
        })
}

/// Returns true if ty has `iter` or `iter_mut` methods
pub fn has_iter_method(cx: &LateContext<'_>, probably_ref_ty: Ty<'_>) -> Option<Symbol> {
    // FIXME: instead of this hard-coded list, we should check if `<adt>::iter`
    // exists and has the desired signature. Unfortunately FnCtxt is not exported
    // so we can't use its `lookup_method` method.
    let into_iter_collections: &[Symbol] = &[
        sym::Vec,
        sym::Option,
        sym::Result,
        sym::BTreeMap,
        sym::BTreeSet,
        sym::VecDeque,
        sym::LinkedList,
        sym::BinaryHeap,
        sym::HashSet,
        sym::HashMap,
        sym::PathBuf,
        sym::Path,
        sym::Receiver,
    ];

    let ty_to_check = match probably_ref_ty.kind() {
        ty::Ref(_, ty_to_check, _) => *ty_to_check,
        _ => probably_ref_ty,
    };

    let def_id = match ty_to_check.kind() {
        ty::Array(..) => return Some(sym::array),
        ty::Slice(..) => return Some(sym::slice),
        ty::Adt(adt, _) => adt.did(),
        _ => return None,
    };

    for &name in into_iter_collections {
        if cx.tcx.is_diagnostic_item(name, def_id) {
            return Some(cx.tcx.item_name(def_id));
        }
    }
    None
}

/// Checks whether a type implements a trait.
/// The function returns false in case the type contains an inference variable.
///
/// See:
/// * [`get_trait_def_id`](super::get_trait_def_id) to get a trait [`DefId`].
/// * [Common tools for writing lints] for an example how to use this function and other options.
///
/// [Common tools for writing lints]: https://github.com/rust-lang/rust-clippy/blob/master/doc/common_tools_writing_lints.md#checking-if-a-type-implements-a-specific-trait
pub fn implements_trait<'tcx>(
    cx: &LateContext<'tcx>,
    ty: Ty<'tcx>,
    trait_id: DefId,
    ty_params: &[GenericArg<'tcx>],
) -> bool {
    // Clippy shouldn't have infer types
    assert!(!ty.needs_infer());

    let ty = cx.tcx.erase_regions(ty);
    if ty.has_escaping_bound_vars() {
        return false;
    }
    let ty_params = cx.tcx.mk_substs(ty_params.iter());
    cx.tcx.infer_ctxt().enter(|infcx| {
        infcx
            .type_implements_trait(trait_id, ty, ty_params, cx.param_env)
            .must_apply_modulo_regions()
    })
}

/// Checks whether this type implements `Drop`.
pub fn has_drop<'tcx>(cx: &LateContext<'tcx>, ty: Ty<'tcx>) -> bool {
    match ty.ty_adt_def() {
        Some(def) => def.has_dtor(cx.tcx),
        None => false,
    }
}

// Returns whether the type has #[must_use] attribute
pub fn is_must_use_ty<'tcx>(cx: &LateContext<'tcx>, ty: Ty<'tcx>) -> bool {
    match ty.kind() {
        ty::Adt(adt, _) => must_use_attr(cx.tcx.get_attrs(adt.did())).is_some(),
        ty::Foreign(ref did) => must_use_attr(cx.tcx.get_attrs(*did)).is_some(),
        ty::Slice(ty) | ty::Array(ty, _) | ty::RawPtr(ty::TypeAndMut { ty, .. }) | ty::Ref(_, ty, _) => {
            // for the Array case we don't need to care for the len == 0 case
            // because we don't want to lint functions returning empty arrays
            is_must_use_ty(cx, *ty)
        },
        ty::Tuple(substs) => substs.iter().any(|ty| is_must_use_ty(cx, ty)),
        ty::Opaque(ref def_id, _) => {
            for (predicate, _) in cx.tcx.explicit_item_bounds(*def_id) {
                if let ty::PredicateKind::Trait(trait_predicate) = predicate.kind().skip_binder() {
                    if must_use_attr(cx.tcx.get_attrs(trait_predicate.trait_ref.def_id)).is_some() {
                        return true;
                    }
                }
            }
            false
        },
        ty::Dynamic(binder, _) => {
            for predicate in binder.iter() {
                if let ty::ExistentialPredicate::Trait(ref trait_ref) = predicate.skip_binder() {
                    if must_use_attr(cx.tcx.get_attrs(trait_ref.def_id)).is_some() {
                        return true;
                    }
                }
            }
            false
        },
        _ => false,
    }
}

// FIXME: Per https://doc.rust-lang.org/nightly/nightly-rustc/rustc_trait_selection/infer/at/struct.At.html#method.normalize
// this function can be removed once the `normalize` method does not panic when normalization does
// not succeed
/// Checks if `Ty` is normalizable. This function is useful
/// to avoid crashes on `layout_of`.
pub fn is_normalizable<'tcx>(cx: &LateContext<'tcx>, param_env: ty::ParamEnv<'tcx>, ty: Ty<'tcx>) -> bool {
    is_normalizable_helper(cx, param_env, ty, &mut FxHashMap::default())
}

fn is_normalizable_helper<'tcx>(
    cx: &LateContext<'tcx>,
    param_env: ty::ParamEnv<'tcx>,
    ty: Ty<'tcx>,
    cache: &mut FxHashMap<Ty<'tcx>, bool>,
) -> bool {
    if let Some(&cached_result) = cache.get(&ty) {
        return cached_result;
    }
    // prevent recursive loops, false-negative is better than endless loop leading to stack overflow
    cache.insert(ty, false);
    let result = cx.tcx.infer_ctxt().enter(|infcx| {
        let cause = rustc_middle::traits::ObligationCause::dummy();
        if infcx.at(&cause, param_env).normalize(ty).is_ok() {
            match ty.kind() {
                ty::Adt(def, substs) => def.variants().iter().all(|variant| {
                    variant
                        .fields
                        .iter()
                        .all(|field| is_normalizable_helper(cx, param_env, field.ty(cx.tcx, substs), cache))
                }),
                _ => ty.walk().all(|generic_arg| match generic_arg.unpack() {
                    GenericArgKind::Type(inner_ty) if inner_ty != ty => {
                        is_normalizable_helper(cx, param_env, inner_ty, cache)
                    },
                    _ => true, // if inner_ty == ty, we've already checked it
                }),
            }
        } else {
            false
        }
    });
    cache.insert(ty, result);
    result
}

/// Returns `true` if the given type is a non aggregate primitive (a `bool` or `char`, any
/// integer or floating-point number type). For checking aggregation of primitive types (e.g.
/// tuples and slices of primitive type) see `is_recursively_primitive_type`
pub fn is_non_aggregate_primitive_type(ty: Ty<'_>) -> bool {
    matches!(ty.kind(), ty::Bool | ty::Char | ty::Int(_) | ty::Uint(_) | ty::Float(_))
}

/// Returns `true` if the given type is a primitive (a `bool` or `char`, any integer or
/// floating-point number type, a `str`, or an array, slice, or tuple of those types).
pub fn is_recursively_primitive_type(ty: Ty<'_>) -> bool {
    match *ty.kind() {
        ty::Bool | ty::Char | ty::Int(_) | ty::Uint(_) | ty::Float(_) | ty::Str => true,
        ty::Ref(_, inner, _) if *inner.kind() == ty::Str => true,
        ty::Array(inner_type, _) | ty::Slice(inner_type) => is_recursively_primitive_type(inner_type),
        ty::Tuple(inner_types) => inner_types.iter().all(is_recursively_primitive_type),
        _ => false,
    }
}

/// Checks if the type is a reference equals to a diagnostic item
pub fn is_type_ref_to_diagnostic_item(cx: &LateContext<'_>, ty: Ty<'_>, diag_item: Symbol) -> bool {
    match ty.kind() {
        ty::Ref(_, ref_ty, _) => match ref_ty.kind() {
            ty::Adt(adt, _) => cx.tcx.is_diagnostic_item(diag_item, adt.did()),
            _ => false,
        },
        _ => false,
    }
}

/// Checks if the type is equal to a diagnostic item. To check if a type implements a
/// trait marked with a diagnostic item use [`implements_trait`].
///
/// For a further exploitation what diagnostic items are see [diagnostic items] in
/// rustc-dev-guide.
///
/// ---
///
/// If you change the signature, remember to update the internal lint `MatchTypeOnDiagItem`
///
/// [Diagnostic Items]: https://rustc-dev-guide.rust-lang.org/diagnostics/diagnostic-items.html
pub fn is_type_diagnostic_item(cx: &LateContext<'_>, ty: Ty<'_>, diag_item: Symbol) -> bool {
    match ty.kind() {
        ty::Adt(adt, _) => cx.tcx.is_diagnostic_item(diag_item, adt.did()),
        _ => false,
    }
}

/// Checks if the type is equal to a lang item.
///
/// Returns `false` if the `LangItem` is not defined.
pub fn is_type_lang_item(cx: &LateContext<'_>, ty: Ty<'_>, lang_item: hir::LangItem) -> bool {
    match ty.kind() {
        ty::Adt(adt, _) => cx.tcx.lang_items().require(lang_item).map_or(false, |li| li == adt.did()),
        _ => false,
    }
}

/// Return `true` if the passed `typ` is `isize` or `usize`.
pub fn is_isize_or_usize(typ: Ty<'_>) -> bool {
    matches!(typ.kind(), ty::Int(IntTy::Isize) | ty::Uint(UintTy::Usize))
}

/// Checks if type is struct, enum or union type with the given def path.
///
/// If the type is a diagnostic item, use `is_type_diagnostic_item` instead.
/// If you change the signature, remember to update the internal lint `MatchTypeOnDiagItem`
pub fn match_type(cx: &LateContext<'_>, ty: Ty<'_>, path: &[&str]) -> bool {
    match ty.kind() {
        ty::Adt(adt, _) => match_def_path(cx, adt.did(), path),
        _ => false,
    }
}

/// Peels off all references on the type. Returns the underlying type and the number of references
/// removed.
pub fn peel_mid_ty_refs(ty: Ty<'_>) -> (Ty<'_>, usize) {
    fn peel(ty: Ty<'_>, count: usize) -> (Ty<'_>, usize) {
        if let ty::Ref(_, ty, _) = ty.kind() {
            peel(*ty, count + 1)
        } else {
            (ty, count)
        }
    }
    peel(ty, 0)
}

/// Peels off all references on the type.Returns the underlying type, the number of references
/// removed, and whether the pointer is ultimately mutable or not.
pub fn peel_mid_ty_refs_is_mutable(ty: Ty<'_>) -> (Ty<'_>, usize, Mutability) {
    fn f(ty: Ty<'_>, count: usize, mutability: Mutability) -> (Ty<'_>, usize, Mutability) {
        match ty.kind() {
            ty::Ref(_, ty, Mutability::Mut) => f(*ty, count + 1, mutability),
            ty::Ref(_, ty, Mutability::Not) => f(*ty, count + 1, Mutability::Not),
            _ => (ty, count, mutability),
        }
    }
    f(ty, 0, Mutability::Mut)
}

/// Returns `true` if the given type is an `unsafe` function.
pub fn type_is_unsafe_function<'tcx>(cx: &LateContext<'tcx>, ty: Ty<'tcx>) -> bool {
    match ty.kind() {
        ty::FnDef(..) | ty::FnPtr(_) => ty.fn_sig(cx.tcx).unsafety() == Unsafety::Unsafe,
        _ => false,
    }
}

/// Returns the base type for HIR references and pointers.
pub fn walk_ptrs_hir_ty<'tcx>(ty: &'tcx hir::Ty<'tcx>) -> &'tcx hir::Ty<'tcx> {
    match ty.kind {
        TyKind::Ptr(ref mut_ty) | TyKind::Rptr(_, ref mut_ty) => walk_ptrs_hir_ty(mut_ty.ty),
        _ => ty,
    }
}

/// Returns the base type for references and raw pointers, and count reference
/// depth.
pub fn walk_ptrs_ty_depth(ty: Ty<'_>) -> (Ty<'_>, usize) {
    fn inner(ty: Ty<'_>, depth: usize) -> (Ty<'_>, usize) {
        match ty.kind() {
            ty::Ref(_, ty, _) => inner(*ty, depth + 1),
            _ => (ty, depth),
        }
    }
    inner(ty, 0)
}

/// Returns `true` if types `a` and `b` are same types having same `Const` generic args,
/// otherwise returns `false`
pub fn same_type_and_consts<'tcx>(a: Ty<'tcx>, b: Ty<'tcx>) -> bool {
    match (&a.kind(), &b.kind()) {
        (&ty::Adt(did_a, substs_a), &ty::Adt(did_b, substs_b)) => {
            if did_a != did_b {
                return false;
            }

            substs_a
                .iter()
                .zip(substs_b.iter())
                .all(|(arg_a, arg_b)| match (arg_a.unpack(), arg_b.unpack()) {
                    (GenericArgKind::Const(inner_a), GenericArgKind::Const(inner_b)) => inner_a == inner_b,
                    (GenericArgKind::Type(type_a), GenericArgKind::Type(type_b)) => {
                        same_type_and_consts(type_a, type_b)
                    },
                    _ => true,
                })
        },
        _ => a == b,
    }
}

/// Checks if a given type looks safe to be uninitialized.
pub fn is_uninit_value_valid_for_ty(cx: &LateContext<'_>, ty: Ty<'_>) -> bool {
    match *ty.kind() {
        ty::Array(component, _) => is_uninit_value_valid_for_ty(cx, component),
        ty::Tuple(types) => types.iter().all(|ty| is_uninit_value_valid_for_ty(cx, ty)),
        ty::Adt(adt, _) => cx.tcx.lang_items().maybe_uninit() == Some(adt.did()),
        _ => false,
    }
}

/// Gets an iterator over all predicates which apply to the given item.
pub fn all_predicates_of(tcx: TyCtxt<'_>, id: DefId) -> impl Iterator<Item = &(Predicate<'_>, Span)> {
    let mut next_id = Some(id);
    iter::from_fn(move || {
        next_id.take().map(|id| {
            let preds = tcx.predicates_of(id);
            next_id = preds.parent;
            preds.predicates.iter()
        })
    })
    .flatten()
}

/// A signature for a function like type.
#[derive(Clone, Copy)]
pub enum ExprFnSig<'tcx> {
    Sig(Binder<'tcx, FnSig<'tcx>>),
    Closure(Binder<'tcx, FnSig<'tcx>>),
    Trait(Binder<'tcx, Ty<'tcx>>, Option<Binder<'tcx, Ty<'tcx>>>),
}
impl<'tcx> ExprFnSig<'tcx> {
    /// Gets the argument type at the given offset.
    pub fn input(self, i: usize) -> Binder<'tcx, Ty<'tcx>> {
        match self {
            Self::Sig(sig) => sig.input(i),
            Self::Closure(sig) => sig.input(0).map_bound(|ty| ty.tuple_fields()[i]),
            Self::Trait(inputs, _) => inputs.map_bound(|ty| ty.tuple_fields()[i]),
        }
    }

    /// Gets the result type, if one could be found. Note that the result type of a trait may not be
    /// specified.
    pub fn output(self) -> Option<Binder<'tcx, Ty<'tcx>>> {
        match self {
            Self::Sig(sig) | Self::Closure(sig) => Some(sig.output()),
            Self::Trait(_, output) => output,
        }
    }
}

/// If the expression is function like, get the signature for it.
pub fn expr_sig<'tcx>(cx: &LateContext<'tcx>, expr: &Expr<'_>) -> Option<ExprFnSig<'tcx>> {
    if let Res::Def(DefKind::Fn | DefKind::Ctor(_, CtorKind::Fn) | DefKind::AssocFn, id) = path_res(cx, expr) {
        Some(ExprFnSig::Sig(cx.tcx.fn_sig(id)))
    } else {
        let ty = cx.typeck_results().expr_ty_adjusted(expr).peel_refs();
        match *ty.kind() {
            ty::Closure(_, subs) => Some(ExprFnSig::Closure(subs.as_closure().sig())),
            ty::FnDef(id, subs) => Some(ExprFnSig::Sig(cx.tcx.fn_sig(id).subst(cx.tcx, subs))),
            ty::FnPtr(sig) => Some(ExprFnSig::Sig(sig)),
            ty::Dynamic(bounds, _) => {
                let lang_items = cx.tcx.lang_items();
                match bounds.principal() {
                    Some(bound)
                        if Some(bound.def_id()) == lang_items.fn_trait()
                            || Some(bound.def_id()) == lang_items.fn_once_trait()
                            || Some(bound.def_id()) == lang_items.fn_mut_trait() =>
                    {
                        let output = bounds
                            .projection_bounds()
                            .find(|p| lang_items.fn_once_output().map_or(false, |id| id == p.item_def_id()))
                            .map(|p| p.map_bound(|p| p.term.ty().expect("return type was a const")));
                        Some(ExprFnSig::Trait(bound.map_bound(|b| b.substs.type_at(0)), output))
                    },
                    _ => None,
                }
            },
            ty::Param(_) | ty::Projection(..) => {
                let mut inputs = None;
                let mut output = None;
                let lang_items = cx.tcx.lang_items();

                for (pred, _) in all_predicates_of(cx.tcx, cx.typeck_results().hir_owner.to_def_id()) {
                    let mut is_input = false;
                    if let Some(ty) = pred
                        .kind()
                        .map_bound(|pred| match pred {
                            PredicateKind::Trait(p)
                                if (lang_items.fn_trait() == Some(p.def_id())
                                    || lang_items.fn_mut_trait() == Some(p.def_id())
                                    || lang_items.fn_once_trait() == Some(p.def_id()))
                                    && p.self_ty() == ty =>
                            {
                                is_input = true;
                                Some(p.trait_ref.substs.type_at(1))
                            },
                            PredicateKind::Projection(p)
                                if Some(p.projection_ty.item_def_id) == lang_items.fn_once_output()
                                    && p.projection_ty.self_ty() == ty =>
                            {
                                is_input = false;
                                p.term.ty()
                            },
                            _ => None,
                        })
                        .transpose()
                    {
                        if is_input && inputs.is_none() {
                            inputs = Some(ty);
                        } else if !is_input && output.is_none() {
                            output = Some(ty);
                        } else {
                            // Multiple different fn trait impls. Is this even allowed?
                            return None;
                        }
                    }
                }

                inputs.map(|ty| ExprFnSig::Trait(ty, output))
            },
            _ => None,
        }
    }
}

#[derive(Clone, Copy)]
pub enum EnumValue {
    Unsigned(u128),
    Signed(i128),
}
impl core::ops::Add<u32> for EnumValue {
    type Output = Self;
    fn add(self, n: u32) -> Self::Output {
        match self {
            Self::Unsigned(x) => Self::Unsigned(x + u128::from(n)),
            Self::Signed(x) => Self::Signed(x + i128::from(n)),
        }
    }
}

/// Attempts to read the given constant as though it were an an enum value.
#[allow(clippy::cast_possible_truncation, clippy::cast_possible_wrap)]
pub fn read_explicit_enum_value(tcx: TyCtxt<'_>, id: DefId) -> Option<EnumValue> {
    if let Ok(ConstValue::Scalar(Scalar::Int(value))) = tcx.const_eval_poly(id) {
        match tcx.type_of(id).kind() {
            ty::Int(_) => Some(EnumValue::Signed(match value.size().bytes() {
                1 => i128::from(value.assert_bits(Size::from_bytes(1)) as u8 as i8),
                2 => i128::from(value.assert_bits(Size::from_bytes(2)) as u16 as i16),
                4 => i128::from(value.assert_bits(Size::from_bytes(4)) as u32 as i32),
                8 => i128::from(value.assert_bits(Size::from_bytes(8)) as u64 as i64),
                16 => value.assert_bits(Size::from_bytes(16)) as i128,
                _ => return None,
            })),
            ty::Uint(_) => Some(EnumValue::Unsigned(match value.size().bytes() {
                1 => value.assert_bits(Size::from_bytes(1)),
                2 => value.assert_bits(Size::from_bytes(2)),
                4 => value.assert_bits(Size::from_bytes(4)),
                8 => value.assert_bits(Size::from_bytes(8)),
                16 => value.assert_bits(Size::from_bytes(16)),
                _ => return None,
            })),
            _ => None,
        }
    } else {
        None
    }
}

/// Gets the value of the given variant.
<<<<<<< HEAD
pub fn get_discriminant_value(tcx: TyCtxt<'_>, adt: AdtDef<'_>, i: VariantIdx) -> EnumValue {
    let variant = &adt.variant(i);
    match variant.discr {
        VariantDiscr::Explicit(id) => read_explicit_enum_value(tcx, id).unwrap(),
        VariantDiscr::Relative(x) => match adt.variant((i.as_usize() - x as usize).into()).discr {
=======
pub fn get_discriminant_value(tcx: TyCtxt<'_>, adt: &'_ AdtDef, i: VariantIdx) -> EnumValue {
    let variant = &adt.variants[i];
    match variant.discr {
        VariantDiscr::Explicit(id) => read_explicit_enum_value(tcx, id).unwrap(),
        VariantDiscr::Relative(x) => match adt.variants[(i.as_usize() - x as usize).into()].discr {
>>>>>>> e2e492c1
            VariantDiscr::Explicit(id) => read_explicit_enum_value(tcx, id).unwrap() + x,
            VariantDiscr::Relative(_) => EnumValue::Unsigned(x.into()),
        },
    }
}

/// Check if the given type is either `core::ffi::c_void`, `std::os::raw::c_void`, or one of the
/// platform specific `libc::<platform>::c_void` types in libc.
pub fn is_c_void(cx: &LateContext<'_>, ty: Ty<'_>) -> bool {
    if let ty::Adt(adt, _) = ty.kind()
<<<<<<< HEAD
        && let &[krate, .., name] = &*cx.get_def_path(adt.did())
=======
        && let &[krate, .., name] = &*cx.get_def_path(adt.did)
>>>>>>> e2e492c1
        && let sym::libc | sym::core | sym::std = krate
        && name.as_str() == "c_void"
    {
        true
    } else {
        false
    }
}<|MERGE_RESOLUTION|>--- conflicted
+++ resolved
@@ -294,7 +294,11 @@
 /// Returns `false` if the `LangItem` is not defined.
 pub fn is_type_lang_item(cx: &LateContext<'_>, ty: Ty<'_>, lang_item: hir::LangItem) -> bool {
     match ty.kind() {
-        ty::Adt(adt, _) => cx.tcx.lang_items().require(lang_item).map_or(false, |li| li == adt.did()),
+        ty::Adt(adt, _) => cx
+            .tcx
+            .lang_items()
+            .require(lang_item)
+            .map_or(false, |li| li == adt.did()),
         _ => false,
     }
 }
@@ -562,19 +566,11 @@
 }
 
 /// Gets the value of the given variant.
-<<<<<<< HEAD
 pub fn get_discriminant_value(tcx: TyCtxt<'_>, adt: AdtDef<'_>, i: VariantIdx) -> EnumValue {
     let variant = &adt.variant(i);
     match variant.discr {
         VariantDiscr::Explicit(id) => read_explicit_enum_value(tcx, id).unwrap(),
         VariantDiscr::Relative(x) => match adt.variant((i.as_usize() - x as usize).into()).discr {
-=======
-pub fn get_discriminant_value(tcx: TyCtxt<'_>, adt: &'_ AdtDef, i: VariantIdx) -> EnumValue {
-    let variant = &adt.variants[i];
-    match variant.discr {
-        VariantDiscr::Explicit(id) => read_explicit_enum_value(tcx, id).unwrap(),
-        VariantDiscr::Relative(x) => match adt.variants[(i.as_usize() - x as usize).into()].discr {
->>>>>>> e2e492c1
             VariantDiscr::Explicit(id) => read_explicit_enum_value(tcx, id).unwrap() + x,
             VariantDiscr::Relative(_) => EnumValue::Unsigned(x.into()),
         },
@@ -585,11 +581,7 @@
 /// platform specific `libc::<platform>::c_void` types in libc.
 pub fn is_c_void(cx: &LateContext<'_>, ty: Ty<'_>) -> bool {
     if let ty::Adt(adt, _) = ty.kind()
-<<<<<<< HEAD
         && let &[krate, .., name] = &*cx.get_def_path(adt.did())
-=======
-        && let &[krate, .., name] = &*cx.get_def_path(adt.did)
->>>>>>> e2e492c1
         && let sym::libc | sym::core | sym::std = krate
         && name.as_str() == "c_void"
     {
